{-# LANGUAGE ConstraintKinds     #-}
{-# LANGUAGE GADTs               #-}
{-# LANGUAGE ScopedTypeVariables #-}
{-# LANGUAGE TemplateHaskell     #-}
{-# LANGUAGE TupleSections       #-}
{-# LANGUAGE TypeOperators       #-}

-- API server logic

module Pos.Explorer.Web.Server
       ( ExplorerMode
       , explorerServeImpl
       , explorerApp
       , explorerHandlers

       -- pure functions
       , getBlockDifficulty
       , roundToBlockPage

       -- api functions
       , getBlocksTotal
       , getBlocksPagesTotal
       , getBlocksPage

       -- function useful for socket-io server
       , topsortTxsOrFail
       , getMempoolTxs
       , getBlocksLastPage
       , cAddrToAddr
       ) where

import           Universum

import           Control.Lens                         (at)
import qualified Data.ByteString                      as BS
import qualified Data.HashMap.Strict                  as HM
import qualified Data.List.NonEmpty                   as NE
import           Data.Maybe                           (fromMaybe)
import qualified Data.Vector                          as V
import           Formatting                           (build, int, sformat, (%))
import           Network.Wai                          (Application)
import           Network.Wai.Middleware.RequestLogger (logStdoutDev)
import qualified Serokell.Util.Base64                 as B64
import           Servant.API                          ((:<|>) ((:<|>)))
import           Servant.Server                       (Server, ServerT, serve)
import           System.Wlog                          (logDebug)

import           Pos.Communication                    (SendActions)
import           Pos.Crypto                           (WithHash (..), hash, redeemPkBuild,
                                                       withHash)

import           Pos.DB.Block                         (MonadBlockDB, blkGetBlund)
import           Pos.DB.Class                         (MonadDBRead)

import           Pos.Binary.Class                     (biSize)
import           Pos.Block.Types                      (Blund, Undo)
import           Pos.Core                             (AddrType (..), Address (..), Coin,
                                                       EpochIndex, HeaderHash, Timestamp,
                                                       coinToInteger, difficultyL,
                                                       gbHeader, gbhConsensus,
                                                       getChainDifficulty,
                                                       isUnknownAddressType,
                                                       makeRedeemAddress, siEpoch, siSlot,
                                                       sumCoins, timestampToPosix,
                                                       unsafeAddCoin, unsafeIntegerToCoin,
                                                       unsafeSubCoin)
<<<<<<< HEAD
import           Pos.Slotting                         (MonadSlots (..), getSlotStart)
import           Pos.Txp                              (MonadTxpMem, Tx (..), TxAux, TxId,
                                                       TxMap, TxOutAux (..), getLocalTxs,
                                                       getMemPool, mpLocalTxs, taTx,
                                                       topsortTxs, txOutValue, txpTxs,
                                                       _txOutputs)
import           Pos.Util                             (maybeThrow, divRoundUp)
=======
import           Pos.Core.Block                       (Block, MainBlock, mainBlockSlot,
                                                       mainBlockTxPayload, mcdSlot)
import           Pos.Core.Txp                         (Tx (..), TxAux, TxId,
                                                       TxOutAux (..), taTx, txOutValue,
                                                       txpTxs, _txOutputs)
import           Pos.DB.Class                         (MonadDBRead)
import           Pos.Slotting                         (MonadSlots (..), getSlotStart)
import           Pos.Txp                              (MonadTxpMem, TxMap, getLocalTxs,
                                                       getMemPool, mpLocalTxs, topsortTxs)
import           Pos.Util                             (maybeThrow)
>>>>>>> b1291495
import           Pos.Util.Chrono                      (NewestFirst (..))
import           Pos.Web                              (serveImpl)

import           Pos.Explorer.Aeson.ClientTypes       ()
import           Pos.Explorer.Core                    (TxExtra (..))
import           Pos.Explorer.DB                      (getAddrBalance, getAddrHistory,
                                                       getEpochBlocks, getEpochPages,
                                                       getLastTransactions, getTxExtra,
                                                       getUtxoSum, defaultPageSize)
import           Pos.Explorer.ExplorerMode            (ExplorerMode)
import           Pos.Explorer.ExtraContext            (HasExplorerCSLInterface (..),
                                                       HasGenesisRedeemAddressInfo (..))
import           Pos.Explorer.Web.Api                 (ExplorerApi, explorerApi)
import           Pos.Explorer.Web.ClientTypes         (Byte, CAda (..), CAddress (..),
                                                       CAddressSummary (..),
                                                       CAddressType (..),
                                                       CAddressesFilter (..),
                                                       CBlockEntry (..),
                                                       CBlockSummary (..),
                                                       CGenesisAddressInfo (..),
                                                       CGenesisSummary (..), CHash,
                                                       CTxBrief (..), CTxEntry (..),
                                                       CTxId (..), CTxSummary (..),
                                                       TxInternal (..), convertTxOutputs,
                                                       convertTxOutputsMB, fromCAddress,
                                                       fromCHash, fromCTxId,
                                                       getEpochIndex, getSlotIndex,
                                                       mkCCoin, mkCCoinMB, tiToTxEntry,
                                                       toBlockEntry, toBlockSummary,
                                                       toCAddress, toCHash, toCTxId,
                                                       toTxBrief)
import           Pos.Explorer.Web.Error               (ExplorerError (..))


----------------------------------------------------------------
-- Top level functionality
----------------------------------------------------------------

type MainBlund = (MainBlock, Undo)

explorerServeImpl
    :: ExplorerMode ctx m
    => m Application
    -> Word16
    -> m ()
explorerServeImpl app port = serveImpl loggingApp "*" port Nothing
  where
    loggingApp = logStdoutDev <$> app

explorerApp :: ExplorerMode ctx m => m (Server ExplorerApi) -> m Application
explorerApp serv = serve explorerApi <$> serv

----------------------------------------------------------------
-- Handlers
----------------------------------------------------------------

explorerHandlers :: ExplorerMode ctx m => SendActions m -> ServerT ExplorerApi m
explorerHandlers _sendActions =
      getTotalAda
    :<|>
      getBlocksPage
    :<|>
      getBlocksPagesTotal
    :<|>
      getBlockSummary
    :<|>
      getBlockTxs
    :<|>
      getLastTxs
    :<|>
      getTxSummary
    :<|>
      getAddressSummary
    :<|>
      epochPageSearch
    :<|>
      epochSlotSearch
    :<|>
      getGenesisSummary
    :<|>
      getGenesisPagesTotal
    :<|>
      getGenesisAddressInfo
    :<|>
      getStatsTxs


----------------------------------------------------------------
-- API Functions
----------------------------------------------------------------

getTotalAda :: ExplorerMode ctx m => m CAda
getTotalAda = do
    utxoSum <- getUtxoSum
    validateUtxoSum utxoSum
    pure $ CAda $ fromInteger utxoSum / 1e6
  where
    validateUtxoSum :: ExplorerMode ctx m => Integer -> m ()
    validateUtxoSum n
        | n < 0 = throwM $ Internal $
            sformat ("Internal tracker of utxo sum has a negative value: "%build) n
        | n > coinToInteger (maxBound :: Coin) = throwM $ Internal $
            sformat ("Internal tracker of utxo sum overflows: "%build) n
        | otherwise = pure ()

-- | Get the total number of blocks/slots currently available.
-- Total number of main blocks   = difficulty of the topmost (tip) header.
-- Total number of anchor blocks = current epoch + 1
getBlocksTotal
    :: ExplorerMode ctx m
    => m Integer
getBlocksTotal = do
    -- Get the tip block.
    tipBlock <- getTipBlockCSLI
    pure $ getBlockDifficulty tipBlock


-- | Get last blocks with a page parameter. This enables easier paging on the
-- client side and should enable a simple and thin client logic.
-- Currently the pages are in chronological order.
getBlocksPage
    :: ExplorerMode ctx m
    => Maybe Word -- ^ Page number
    -> Maybe Word -- ^ Page size
    -> m (Integer, [CBlockEntry])
getBlocksPage mPageNumber mPageSize = do

    let pageSize = toPageSize mPageSize

    -- Get total pages from the blocks.
    totalPages <- getBlocksPagesTotal mPageSize

    -- Initially set on the last page number if page number not defined.
    let pageNumber = fromMaybe totalPages $ toInteger <$> mPageNumber

    -- Make sure the parameters are valid.
    when (pageNumber <= 0) $
        throwM $ Internal "Number of pages must be greater than 0."

    when (pageNumber > totalPages) $
        throwM $ Internal "Number of pages exceeds total pages number."

    -- TODO: Fix in the future.
    when (pageSize /= fromIntegral defaultPageSize) $
        throwM $ Internal "We currently support only page size of 10."

    when (pageSize > 1000) $
        throwM $ Internal "The upper bound for pageSize is 1000."

    -- Get pages from the database
    -- TODO: Fix this Int / Integer thing once we merge repositories
    pageBlocksHH    <- getPageHHsOrThrow $ fromIntegral pageNumber
    blunds          <- forM pageBlocksHH getBlundOrThrow
    cBlocksEntry    <- forM (blundToMainBlockUndo blunds) toBlockEntry

    -- Return total pages and the blocks. We start from page 1.
    pure (totalPages, reverse cBlocksEntry)
  where
    blundToMainBlockUndo :: [Blund] -> [(MainBlock, Undo)]
    blundToMainBlockUndo blund = [(mainBlock, undo) | (Right mainBlock, undo) <- blund]

    -- Either get the @HeaderHash@es from the @Page@ or throw an exception.
    getPageHHsOrThrow
        :: ExplorerMode ctx m
        => Int
        -> m [HeaderHash]
    getPageHHsOrThrow pageNumber = do
        -- Then let's fetch blocks for a specific page from it and raise exception if not
        -- found.
        getPageBlocksCSLI pageNumber >>= maybeThrow (Internal errMsg)
      where
        errMsg :: Text
        errMsg = sformat ("No blocks on page "%build%" found!") pageNumber

-- | Get total pages from blocks. Calculated from
-- pageSize we pass to it.
getBlocksPagesTotal
    :: ExplorerMode ctx m
    => Maybe Word
    -> m Integer
getBlocksPagesTotal mPageSize = do

    let pageSize = toPageSize mPageSize

    -- Get total blocks in the blockchain. Get the blocks total using this mode.
    blocksTotal <- toInteger <$> getBlocksTotal

    -- Make sure the parameters are valid.
    when (blocksTotal < 1) $
        throwM $ Internal "There are currently no block to display."

    when (pageSize < 1) $
        throwM $ Internal "Page size must be greater than 1 if you want to display blocks."

    -- We start from page 1.
    let pagesTotal = roundToBlockPage blocksTotal

    pure pagesTotal


-- | Get the last page from the blockchain. We use the default 10
-- for the page size since this is called from __explorer only__.
getBlocksLastPage
    :: ExplorerMode ctx m
    => m (Integer, [CBlockEntry])
getBlocksLastPage = getBlocksPage Nothing (Just defaultPageSizeWord)


-- | Get last transactions from the blockchain.
getLastTxs
    :: ExplorerMode ctx m
    => m [CTxEntry]
getLastTxs = do
    mempoolTxs     <- getMempoolTxs
    blockTxsWithTs <- getBlockchainLastTxs

    -- We take the mempool txs first, then topsorted blockchain ones.
    let newTxs      = mempoolTxs <> blockTxsWithTs

    pure $ tiToTxEntry <$> newTxs
  where
    -- Get last transactions from the blockchain.
    getBlockchainLastTxs
        :: ExplorerMode ctx m
        => m [TxInternal]
    getBlockchainLastTxs = do
        mLastTxs     <- getLastTransactions
        let lastTxs   = fromMaybe [] mLastTxs
        let lastTxsWH = map withHash lastTxs

        forM lastTxsWH toTxInternal
      where
        -- Convert transaction to TxInternal.
        toTxInternal
            :: (MonadThrow m, MonadDBRead m)
            => WithHash Tx
            -> m TxInternal
        toTxInternal (WithHash tx txId) = do
            extra <- getTxExtra txId >>=
                maybeThrow (Internal "No extra info for tx in DB!")
            pure $ TxInternal extra tx


-- | Get block summary.
getBlockSummary
    :: ExplorerMode ctx m
    => CHash
    -> m CBlockSummary
getBlockSummary cHash = do
    headerHash <- unwrapOrThrow $ fromCHash cHash
    mainBlund  <- getMainBlund headerHash
    toBlockSummary mainBlund


-- | Get transactions from a block.
getBlockTxs
    :: ExplorerMode ctx m
    => CHash
    -> Maybe Word
    -> Maybe Word
    -> m [CTxBrief]
getBlockTxs cHash mLimit mSkip = do
    let limit = fromIntegral $ fromMaybe defaultPageSizeWord mLimit
    let skip = fromIntegral $ fromMaybe 0 mSkip
    txs <- getMainBlockTxs cHash

    forM (take limit . drop skip $ txs) $ \tx -> do
        extra <- getTxExtra (hash tx) >>=
                 maybeThrow (Internal "In-block transaction doesn't \
                                      \have extra info in DB")
        pure $ makeTxBrief tx extra


-- | Get address summary. Can return several addresses.
-- @PubKeyAddress@, @ScriptAddress@, @RedeemAddress@ and finally
-- @UnknownAddressType@.
getAddressSummary
    :: ExplorerMode ctx m
    => CAddress
    -> m CAddressSummary
getAddressSummary cAddr = do
    addr <- cAddrToAddr cAddr

    when (isUnknownAddressType addr) $
        throwM $ Internal "Unknown address type"

    balance <- mkCCoin . fromMaybe minBound <$> getAddrBalance addr
    txIds <- getNewestFirst <$> getAddrHistory addr
    transactions <- forM txIds $ \id -> do
        extra <- getTxExtraOrFail id
        tx <- getTxMain id extra
        pure $ makeTxBrief tx extra

    pure CAddressSummary {
        caAddress = cAddr,
        caType = getAddressType addr,
        caTxNum = fromIntegral $ length transactions,
        caBalance = balance,
        caTxList = transactions
    }
  where
    getAddressType :: Address -> CAddressType
    getAddressType Address {..} =
        case addrType of
            ATPubKey     -> CPubKeyAddress
            ATScript     -> CScriptAddress
            ATRedeem     -> CRedeemAddress
            ATUnknown {} -> CUnknownAddress

-- | Get transaction summary from transaction id. Looks at both the database
-- and the memory (mempool) for the transaction. What we have at the mempool
-- are transactions that have to be written in the blockchain.
getTxSummary
    :: ExplorerMode ctx m
    => CTxId
    -> m CTxSummary
getTxSummary cTxId = do
    -- There are two places whence we can fetch a transaction: MemPool and DB.
    -- However, TxExtra should be added in the DB when a transaction is added
    -- to MemPool. So we start with TxExtra and then figure out whence to fetch
    -- the rest.
    txId                   <- cTxIdToTxId cTxId
    -- Get from database, @TxExtra
    txExtra                <- getTxExtra txId

    -- If we found @TxExtra@ that means we found something saved on the
    -- blockchain and we don't have to fetch @MemPool@. But if we don't find
    -- anything on the blockchain, we go searching in the @MemPool@.
    if isJust txExtra
      then getTxSummaryFromBlockchain cTxId
      else getTxSummaryFromMemPool cTxId

  where
    -- Get transaction from blockchain (the database).
    getTxSummaryFromBlockchain
        :: (ExplorerMode ctx m)
        => CTxId
        -> m CTxSummary
    getTxSummaryFromBlockchain cTxId' = do
        txId                   <- cTxIdToTxId cTxId'
        txExtra                <- getTxExtraOrFail txId

        -- Return transaction extra (txExtra) fields
        let mBlockchainPlace    = teBlockchainPlace txExtra
        blockchainPlace        <- maybeThrow (Internal "No blockchain place.") mBlockchainPlace

        let headerHashBP        = fst blockchainPlace
        let txIndexInBlock      = snd blockchainPlace

        mb                     <- getMainBlock headerHashBP
        blkSlotStart           <- getBlkSlotStart mb

        let blockHeight         = fromIntegral $ mb ^. difficultyL
        let receivedTime        = teReceivedTime txExtra
        let blockTime           = timestampToPosix <$> blkSlotStart

        -- Get block epoch and slot index
        let blkHeaderSlot       = mb ^. mainBlockSlot
        let epochIndex          = getEpochIndex $ siEpoch blkHeaderSlot
        let slotIndex           = getSlotIndex  $ siSlot  blkHeaderSlot
        let blkHash             = toCHash headerHashBP

        tx <- maybeThrow (Internal "TxExtra return tx index that is out of bounds") $
              atMay (toList $ mb ^. mainBlockTxPayload . txpTxs) (fromIntegral txIndexInBlock)

        let inputOutputsMB      = map (fmap toaOut) $ NE.toList $ teInputOutputs txExtra
        let txOutputs           = convertTxOutputs . NE.toList $ _txOutputs tx

        let totalInputMB        = unsafeIntegerToCoin . sumCoins . map txOutValue <$> sequence inputOutputsMB
        let totalOutput         = unsafeIntegerToCoin $ sumCoins $ map snd txOutputs

        -- Verify that strange things don't happen with transactions
        whenJust totalInputMB $ \totalInput -> when (totalOutput > totalInput) $
            throwM $ Internal "Detected tx with output greater than input"

        pure $ CTxSummary
            { ctsId              = cTxId'
            , ctsTxTimeIssued    = timestampToPosix <$> receivedTime
            , ctsBlockTimeIssued = blockTime
            , ctsBlockHeight     = Just blockHeight
            , ctsBlockEpoch      = Just epochIndex
            , ctsBlockSlot       = Just slotIndex
            , ctsBlockHash       = Just blkHash
            , ctsRelayedBy       = Nothing
            , ctsTotalInput      = mkCCoinMB totalInputMB
            , ctsTotalOutput     = mkCCoin totalOutput
            , ctsFees            = mkCCoinMB $ (`unsafeSubCoin` totalOutput) <$> totalInputMB
            , ctsInputs          = map (fmap (second mkCCoin)) $ convertTxOutputsMB inputOutputsMB
            , ctsOutputs         = map (second mkCCoin) txOutputs
            }

    -- Get transaction from mempool (the memory).
    getTxSummaryFromMemPool
        :: (ExplorerMode ctx m)
        => CTxId
        -> m CTxSummary
    getTxSummaryFromMemPool cTxId' = do
        txId                   <- cTxIdToTxId cTxId'
        tx                     <- fetchTxFromMempoolOrFail txId

        let inputOutputs        = NE.toList . _txOutputs $ taTx tx
        let txOutputs           = convertTxOutputs inputOutputs

        let totalInput          = unsafeIntegerToCoin $ sumCoins $ map txOutValue inputOutputs
        let totalOutput         = unsafeIntegerToCoin $ sumCoins $ map snd txOutputs

        -- Verify that strange things don't happen with transactions
        when (totalOutput > totalInput) $
            throwM $ Internal "Detected tx with output greater than input"

        pure $ CTxSummary
            { ctsId              = cTxId'
            , ctsTxTimeIssued    = Nothing
            , ctsBlockTimeIssued = Nothing
            , ctsBlockHeight     = Nothing
            , ctsBlockEpoch      = Nothing
            , ctsBlockSlot       = Nothing
            , ctsBlockHash       = Nothing
            , ctsRelayedBy       = Nothing
            , ctsTotalInput      = mkCCoin totalInput
            , ctsTotalOutput     = mkCCoin totalOutput
            , ctsFees            = mkCCoin $ unsafeSubCoin totalInput totalOutput
            , ctsInputs          = map (Just . second mkCCoin) $ convertTxOutputs inputOutputs
            , ctsOutputs         = map (second mkCCoin) txOutputs
            }

data GenesisSummaryInternal = GenesisSummaryInternal
    { gsiNumRedeemed            :: !Int
    , gsiRedeemedAmountTotal    :: !Coin
    , gsiNonRedeemedAmountTotal :: !Coin
    }

getGenesisSummary
    :: ExplorerMode ctx m
    => m CGenesisSummary
getGenesisSummary = do
    grai <- getGenesisRedeemAddressInfo
    redeemAddressInfo <- V.mapM (uncurry getRedeemAddressInfo) grai
    let GenesisSummaryInternal {..} =
            V.foldr folder (GenesisSummaryInternal 0 minBound minBound)
            redeemAddressInfo
    let numTotal = length grai
    pure CGenesisSummary
        { cgsNumTotal = numTotal
        , cgsNumRedeemed = gsiNumRedeemed
        , cgsNumNotRedeemed = numTotal - gsiNumRedeemed
        , cgsRedeemedAmountTotal = mkCCoin gsiRedeemedAmountTotal
        , cgsNonRedeemedAmountTotal = mkCCoin gsiNonRedeemedAmountTotal
        }
  where
    getRedeemAddressInfo
        :: (MonadDBRead m, MonadThrow m)
        => Address -> Coin -> m GenesisSummaryInternal
    getRedeemAddressInfo address initialBalance = do
        currentBalance <- fromMaybe minBound <$> getAddrBalance address
        if currentBalance > initialBalance then
            throwM $ Internal $ sformat
                ("Redeem address "%build%" had "%build%" at genesis, but now has "%build)
                address initialBalance currentBalance
        else
            -- Abusing gsiNumRedeemed here. We'd like to keep
            -- only one wrapper datatype, so we're storing an Int
            -- with a 0/1 value in a field that we call isRedeemed.
            let isRedeemed = if currentBalance == minBound then 1 else 0
                redeemedAmount = initialBalance `unsafeSubCoin` currentBalance
                amountLeft = currentBalance
            in pure $ GenesisSummaryInternal isRedeemed redeemedAmount amountLeft
    folder
        :: GenesisSummaryInternal
        -> GenesisSummaryInternal
        -> GenesisSummaryInternal
    folder
        (GenesisSummaryInternal isRedeemed redeemedAmount amountLeft)
        (GenesisSummaryInternal numRedeemed redeemedAmountTotal nonRedeemedAmountTotal) =
        GenesisSummaryInternal
            { gsiNumRedeemed = numRedeemed + isRedeemed
            , gsiRedeemedAmountTotal = redeemedAmountTotal `unsafeAddCoin` redeemedAmount
            , gsiNonRedeemedAmountTotal = nonRedeemedAmountTotal `unsafeAddCoin` amountLeft
            }

isAddressRedeemed :: MonadDBRead m => Address -> m Bool
isAddressRedeemed address = do
    currentBalance <- fromMaybe minBound <$> getAddrBalance address
    pure $ currentBalance == minBound

getFilteredGrai :: ExplorerMode ctx m => CAddressesFilter -> m (V.Vector (Address, Coin))
getFilteredGrai addrFilt = do
    grai <- getGenesisRedeemAddressInfo
    case addrFilt of
            AllAddresses         ->
                pure grai
            RedeemedAddresses    ->
                V.filterM (isAddressRedeemed . fst) grai
            NonRedeemedAddresses ->
                V.filterM (isAddressNotRedeemed . fst) grai
  where
    isAddressNotRedeemed :: MonadDBRead m => Address -> m Bool
    isAddressNotRedeemed = fmap not . isAddressRedeemed

getGenesisAddressInfo
    :: (ExplorerMode ctx m)
    => Maybe Word  -- ^ pageNumber
    -> Maybe Word  -- ^ pageSize
    -> CAddressesFilter
    -> m [CGenesisAddressInfo]
getGenesisAddressInfo (fmap fromIntegral -> mPage) mPageSize addrFilt = do
    filteredGrai <- getFilteredGrai addrFilt
    let pageNumber    = fromMaybe 1 mPage
        pageSize      = fromIntegral $ toPageSize mPageSize
        skipItems     = (pageNumber - 1) * pageSize
        requestedPage = V.slice skipItems pageSize filteredGrai
    V.toList <$> V.mapM toGenesisAddressInfo requestedPage
  where
    toGenesisAddressInfo :: ExplorerMode ctx m => (Address, Coin) -> m CGenesisAddressInfo
    toGenesisAddressInfo (address, coin) = do
        cgaiIsRedeemed <- isAddressRedeemed address
        -- Commenting out RSCoin address until it can actually be displayed.
        -- See comment in src/Pos/Explorer/Web/ClientTypes.hs for more information.
        pure CGenesisAddressInfo
            { cgaiCardanoAddress = toCAddress address
            -- , cgaiRSCoinAddress  = toCAddress address
            , cgaiGenesisAmount  = mkCCoin coin
            , ..
            }

getGenesisPagesTotal
    :: ExplorerMode ctx m
    => Maybe Word
    -> CAddressesFilter
    -> m Integer
getGenesisPagesTotal mPageSize addrFilt = do
    filteredGrai <- getFilteredGrai addrFilt
    pure $ fromIntegral $ (length filteredGrai + pageSize - 1) `div` pageSize
  where
    pageSize = fromIntegral $ toPageSize mPageSize

-- | Search the blocks by epoch and slot.
epochSlotSearch
    :: ExplorerMode ctx m
    => EpochIndex
    -> Word16
    -> m [CBlockEntry]
epochSlotSearch epochIndex slotIndex = do

    -- The slots start from 0 so we need to modify the calculation of the index.
    let page = fromIntegral $ (slotIndex `div` 10) + 1

    -- Get pages from the database
    -- TODO: Fix this Int / Integer thing once we merge repositories
    epochBlocksHH   <- getPageHHsOrThrow epochIndex page
    blunds          <- forM epochBlocksHH getBlundOrThrow
    cBlocksEntry    <- forM (getEpochSlots slotIndex (blundToMainBlockUndo blunds)) toBlockEntry

    pure cBlocksEntry
  where
    blundToMainBlockUndo :: [Blund] -> [(MainBlock, Undo)]
    blundToMainBlockUndo blund = [(mainBlock, undo) | (Right mainBlock, undo) <- blund]
    -- Get epoch slot block that's being searched or return all epochs if
    -- the slot is @Nothing@.
    getEpochSlots
        :: Word16
        -> [MainBlund]
        -> [MainBlund]
    getEpochSlots slotIndex' blunds = filter filterBlundsBySlotIndex blunds
      where
        getBlundSlotIndex
            :: MainBlund
            -> Word16
        getBlundSlotIndex blund = getSlotIndex $ siSlot $ fst blund ^. mainBlockSlot

        filterBlundsBySlotIndex
            :: MainBlund
            -> Bool
        filterBlundsBySlotIndex blund = getBlundSlotIndex blund == slotIndex'

    -- Either get the @HeaderHash@es from the @Epoch@ or throw an exception.
    getPageHHsOrThrow
        :: (MonadBlockDB m, MonadThrow m)
        => EpochIndex
        -> Int
        -> m [HeaderHash]
    getPageHHsOrThrow epoch page =
        getEpochBlocks epoch page >>= maybeThrow (Internal errMsg)
      where
        errMsg :: Text
        errMsg = sformat ("No blocks on epoch "%build%" page "%build%" found!") epoch page

-- | Search the blocks by epoch and epoch page number.
epochPageSearch
    :: ExplorerMode ctx m
    => EpochIndex
    -> Maybe Int
    -> m (Int, [CBlockEntry])
epochPageSearch epochIndex mPage = do

    -- Get the page if it exists, return first page otherwise.
    let page = fromMaybe 1 mPage

    -- We want to fetch as many pages as we have in this @Epoch@.
    epochPagesNumber <- getEpochPages epochIndex >>= maybeThrow (Internal "No epoch pages.")

    -- Get pages from the database
    -- TODO: Fix this Int / Integer thing once we merge repositories
    epochBlocksHH       <- getPageHHsOrThrow epochIndex page
    blunds              <- forM epochBlocksHH getBlundOrThrow

    let sortedBlunds     = sortBlocksByEpochSlots blunds
    let sortedMainBlocks = blundToMainBlockUndo sortedBlunds

    cBlocksEntry        <- forM sortedMainBlocks toBlockEntry

    pure (epochPagesNumber, cBlocksEntry)
  where
    blundToMainBlockUndo :: [Blund] -> [(MainBlock, Undo)]
    blundToMainBlockUndo blund = [(mainBlock, undo) | (Right mainBlock, undo) <- blund]

    -- Either get the @HeaderHash@es from the @Epoch@ or throw an exception.
    getPageHHsOrThrow
        :: (MonadBlockDB m, MonadThrow m)
        => EpochIndex
        -> Int
        -> m [HeaderHash]
    getPageHHsOrThrow epoch page' =
        getEpochBlocks epoch page' >>= maybeThrow (Internal errMsg)
      where
        errMsg :: Text
        errMsg = sformat ("No blocks on epoch "%build%" page "%build%" found!") epoch page'

    -- | Sorting.
    sortBlocksByEpochSlots
        :: [(Block, Undo)]
        -> [(Block, Undo)]
    sortBlocksByEpochSlots blocks = sortOn (Down . getBlockIndex . fst) blocks
      where
        -- | Get the block index number. We start with the the index 1 for the
        -- genesis block and add 1 for the main blocks since they start with 1
        -- as well.
        getBlockIndex :: (Block) -> Int
        getBlockIndex (Left _)      = 1
        getBlockIndex (Right block) =
            fromIntegral $ (+1) $ getSlotIndex $ siSlot $ block ^. mainBlockSlot

getStatsTxs
    :: forall ctx m. ExplorerMode ctx m
    => Maybe Word
    -> m (Integer, [(CTxId, Byte)])
getStatsTxs mPageNumber = do
    -- Get blocks from the requested page
    blocksPage <- getBlocksPage mPageNumber (Just defaultPageSizeWord)

    blockPageTxsInfo <- getBlockPageTxsInfo blocksPage
    pure blockPageTxsInfo
  where
    getBlockPageTxsInfo
        :: (Integer, [CBlockEntry])
        -> m (Integer, [(CTxId, Byte)])
    getBlockPageTxsInfo (blockPageNumber, cBlockEntries) = do
        blockTxsInfo <- blockPageTxsInfo
        pure (blockPageNumber, blockTxsInfo)
      where
        cHashes :: [CHash]
        cHashes = cbeBlkHash <$> cBlockEntries

        blockPageTxsInfo :: m [(CTxId, Byte)]
        blockPageTxsInfo = concatForM cHashes getBlockTxsInfo

        getBlockTxsInfo
            :: CHash
            -> m [(CTxId, Byte)]
        getBlockTxsInfo cHash = do
            txs <- getMainBlockTxs cHash
            pure $ txToTxIdSize <$> txs
          where
            txToTxIdSize :: Tx -> (CTxId, Byte)
            txToTxIdSize tx = (toCTxId $ hash tx, biSize tx)


--------------------------------------------------------------------------------
-- Helpers
--------------------------------------------------------------------------------

-- | A pure calculation of the page number.
-- Get total pages from the blocks. And we want the page
-- with the example, the page size 10,
-- to start with 10 + 1 == 11, not with 10 since with
-- 10 we'll have an empty page.
-- Could also be `((blocksTotal - 1) `div` pageSizeInt) + 1`.
roundToBlockPage :: Integer -> Integer
roundToBlockPage blocksTotal = divRoundUp blocksTotal $ fromIntegral defaultPageSize

-- | A pure function that return the number of blocks.
getBlockDifficulty :: Block -> Integer
getBlockDifficulty tipBlock = fromIntegral $ getChainDifficulty $ tipBlock ^. difficultyL

defaultPageSizeWord :: Word
defaultPageSizeWord = fromIntegral defaultPageSize

toPageSize :: Maybe Word -> Integer
toPageSize = fromIntegral . fromMaybe defaultPageSizeWord

getMainBlockTxs :: ExplorerMode ctx m => CHash -> m [Tx]
getMainBlockTxs cHash = do
    hash' <- unwrapOrThrow $ fromCHash cHash
    blk   <- getMainBlock hash'
    txs   <- topsortTxsOrFail withHash $ toList $ blk ^. mainBlockTxPayload . txpTxs

    pure txs

makeTxBrief :: Tx -> TxExtra -> CTxBrief
makeTxBrief tx extra = toTxBrief (TxInternal extra tx)

unwrapOrThrow :: ExplorerMode ctx m => Either Text a -> m a
unwrapOrThrow = either (throwM . Internal) pure

-- | Get transaction from memory (STM) or throw exception.
fetchTxFromMempoolOrFail :: ExplorerMode ctx m => TxId -> m TxAux
fetchTxFromMempoolOrFail txId = do
    memPoolTxs        <- localMemPoolTxs
    let memPoolTxsSize = HM.size memPoolTxs

    logDebug $ sformat ("Mempool size "%int%" found!") memPoolTxsSize

    let maybeTxAux = memPoolTxs ^. at txId
    maybeThrow (Internal "Transaction missing in MemPool!") maybeTxAux

  where
    -- type TxMap = HashMap TxId TxAux
    localMemPoolTxs
        :: (MonadIO m, MonadTxpMem ext ctx m)
        => m TxMap
    localMemPoolTxs = do
      memPool <- getMemPool
      pure $ memPool ^. mpLocalTxs

getMempoolTxs :: ExplorerMode ctx m => m [TxInternal]
getMempoolTxs = do

    localTxs <- fmap reverse $ topsortTxsOrFail mkWhTx =<< tlocalTxs

    fmap catMaybes . forM localTxs $ \(id, txAux) -> do
        mextra <- getTxExtra id
        forM mextra $ \extra -> pure $ TxInternal extra (taTx txAux)
  where
    tlocalTxs :: (MonadIO m, MonadTxpMem ext ctx m) => m [(TxId, TxAux)]
    tlocalTxs = getLocalTxs

    mkWhTx :: (TxId, TxAux) -> WithHash Tx
    mkWhTx (txid, txAux) = WithHash (taTx txAux) txid

getBlkSlotStart :: MonadSlots ctx m => MainBlock -> m (Maybe Timestamp)
getBlkSlotStart blk = getSlotStart $ blk ^. gbHeader . gbhConsensus . mcdSlot

topsortTxsOrFail :: (MonadThrow m, Eq a) => (a -> WithHash Tx) -> [a] -> m [a]
topsortTxsOrFail f =
    maybeThrow (Internal "Dependency loop in txs set") .
    topsortTxs f

-- Either get the block from the @HeaderHash@ or throw an exception.
getBlundOrThrow
    :: ExplorerMode ctx m
    => HeaderHash
    -> m Blund
getBlundOrThrow headerHash =
    getBlundFromHHCSLI headerHash >>=
        maybeThrow (Internal "Blund with hash cannot be found!")


-- | Deserialize Cardano or RSCoin address and convert it to Cardano address.
-- Throw exception on failure.
cAddrToAddr :: MonadThrow m => CAddress -> m Address
cAddrToAddr cAddr@(CAddress rawAddrText) =
    -- Try decoding address as base64. If both decoders succeed,
    -- the output of the first one is returned
    let mDecodedBase64 =
            rightToMaybe (B64.decode rawAddrText) <|>
            rightToMaybe (B64.decodeUrl rawAddrText)

    in case mDecodedBase64 of
        Just addr -> do
            -- the decoded address can be both the RSCoin address and the Cardano address.
            -- * RSCoin address == 32 bytes
            -- * Cardano address >= 34 bytes
            if (BS.length addr == 32)
                then pure $ makeRedeemAddress $ redeemPkBuild addr
                else either badCardanoAddress pure (fromCAddress cAddr)
        Nothing ->
            -- cAddr is in Cardano address format or it's not valid
            either badCardanoAddress pure (fromCAddress cAddr)
  where

    badCardanoAddress = const $ throwM $ Internal "Invalid Cardano address!"

-- | Deserialize transaction ID.
-- Throw exception on failure.
cTxIdToTxId :: MonadThrow m => CTxId -> m TxId
cTxIdToTxId cTxId = either exception pure (fromCTxId cTxId)
  where
    exception = const $ throwM $ Internal "Invalid transaction id!"

getMainBlund :: ExplorerMode ctx m => HeaderHash -> m MainBlund
getMainBlund h = do
    (blk, undo) <- blkGetBlund h >>= maybeThrow (Internal "No block found")
    either (const $ throwM $ Internal "Block is genesis block") (pure . (,undo)) blk

getMainBlock :: ExplorerMode ctx m => HeaderHash -> m MainBlock
getMainBlock = fmap fst . getMainBlund

-- | Get transaction extra from the database, and if you don't find it
-- throw an exception.
getTxExtraOrFail :: MonadDBRead m => TxId -> m TxExtra
getTxExtraOrFail txId = getTxExtra txId >>= maybeThrow exception
  where
    exception = Internal "Transaction not found"

getTxMain :: ExplorerMode ctx m => TxId -> TxExtra -> m Tx
getTxMain id TxExtra {..} = case teBlockchainPlace of
    Nothing -> taTx <$> fetchTxFromMempoolOrFail id
    Just (hh, idx) -> do
        mb <- getMainBlock hh
        maybeThrow (Internal "TxExtra return tx index that is out of bounds") $
            atMay (toList $ mb ^. mainBlockTxPayload . txpTxs) $ fromIntegral idx<|MERGE_RESOLUTION|>--- conflicted
+++ resolved
@@ -64,35 +64,24 @@
                                                        sumCoins, timestampToPosix,
                                                        unsafeAddCoin, unsafeIntegerToCoin,
                                                        unsafeSubCoin)
-<<<<<<< HEAD
-import           Pos.Slotting                         (MonadSlots (..), getSlotStart)
-import           Pos.Txp                              (MonadTxpMem, Tx (..), TxAux, TxId,
-                                                       TxMap, TxOutAux (..), getLocalTxs,
-                                                       getMemPool, mpLocalTxs, taTx,
-                                                       topsortTxs, txOutValue, txpTxs,
-                                                       _txOutputs)
-import           Pos.Util                             (maybeThrow, divRoundUp)
-=======
 import           Pos.Core.Block                       (Block, MainBlock, mainBlockSlot,
                                                        mainBlockTxPayload, mcdSlot)
 import           Pos.Core.Txp                         (Tx (..), TxAux, TxId,
                                                        TxOutAux (..), taTx, txOutValue,
                                                        txpTxs, _txOutputs)
-import           Pos.DB.Class                         (MonadDBRead)
 import           Pos.Slotting                         (MonadSlots (..), getSlotStart)
 import           Pos.Txp                              (MonadTxpMem, TxMap, getLocalTxs,
                                                        getMemPool, mpLocalTxs, topsortTxs)
-import           Pos.Util                             (maybeThrow)
->>>>>>> b1291495
+import           Pos.Util                             (divRoundUp, maybeThrow)
 import           Pos.Util.Chrono                      (NewestFirst (..))
 import           Pos.Web                              (serveImpl)
 
 import           Pos.Explorer.Aeson.ClientTypes       ()
 import           Pos.Explorer.Core                    (TxExtra (..))
-import           Pos.Explorer.DB                      (getAddrBalance, getAddrHistory,
-                                                       getEpochBlocks, getEpochPages,
-                                                       getLastTransactions, getTxExtra,
-                                                       getUtxoSum, defaultPageSize)
+import           Pos.Explorer.DB                      (defaultPageSize, getAddrBalance,
+                                                       getAddrHistory, getEpochBlocks,
+                                                       getEpochPages, getLastTransactions,
+                                                       getTxExtra, getUtxoSum)
 import           Pos.Explorer.ExplorerMode            (ExplorerMode)
 import           Pos.Explorer.ExtraContext            (HasExplorerCSLInterface (..),
                                                        HasGenesisRedeemAddressInfo (..))
