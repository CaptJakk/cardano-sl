--- conflicted
+++ resolved
@@ -3469,13 +3469,9 @@
       mkDerivation {
           pname = "foldl";
           version = "1.2.5";
-<<<<<<< HEAD
-          sha256 = "0jzc00dqwkr3kvy40f8f9klh24s8zvhfk2flrlyichc6zcy5qbda";
+          sha256 = "aa2d5c3cfb8641163dcdd489e9e0fe481301e94c0e3940fc9e234f8e1b00ec4b";
           revision = "1";
           editedCabalFile = "02lk5838594mi15bylz2kpcm1c4akbsswj73i7k8xw4ns66iaq04";
-=======
-          sha256 = "aa2d5c3cfb8641163dcdd489e9e0fe481301e94c0e3940fc9e234f8e1b00ec4b";
->>>>>>> 48978db8
           libraryHaskellDepends = [
             base
             bytestring
@@ -3736,11 +3732,7 @@
       mkDerivation {
           pname = "happy";
           version = "1.19.8";
-<<<<<<< HEAD
-          sha256 = "186ky3bly0i3cc56qk3r7j7pxh2108aackq4n2lli7jmbnb3kxsd";
-=======
           sha256 = "4df739965d559e48a9b0044fa6140241c07e8f3c794c6c0a6323024fd7f0d3a0";
->>>>>>> 48978db8
           isLibrary = false;
           isExecutable = true;
           setupHaskellDepends = [
