#!/bin/sh

# CONC=4 transaction generator spawns 4 threads
#   all send about 2 transactions per second
#
# To modify the behaviour of the benchmark generator: demo.sh, line 104
#
# > tmux send-keys -t ${pane} "sleep 40s && $(bench_cmd $i "$stake_distr" "$system_start" 300 $CONC 500 neighbours)" C-m
#
#   300         number of transactions to send per thread
#   $CONC       number of threads
#   500         number of msec wait after sending a transaction (per thread)
#   neighbours  send transaction to every neighbour
#               OR: send-random   pick random neighbour each time
#                   round-robin   select neighbours round-robin (per thread)
#
# node_cmd , bench_cmd defined in scripts/common_functions.sh

<<<<<<< HEAD
RICH_NODES=3 CONC=4 NUM_TXS=$1 scripts/launch/demo.sh 6 `dirname $0`/topology rich_poor
=======
RICH_NODES=3 CONC=4 NUM_TXS=$1 CONFIG_KEY="bench" scripts/launch/demo.sh 5 `dirname $0`/topology rich_poor
>>>>>>> e74686f7

# transaction generator generates file tps-sent.csv
#
# slotDuration=20,sendMode=SendNeighbours,conc=4,startTime=1500971310756016,delay=500,cooldown=10
# time,txCount,txType
# 1500971330773618,96,submitted
# 1500971330773618,0,failed
# 1500971350774060,92,submitted
# 1500971350774060,0,failed
#
# listing for each slot how many transactions it sent and how many it failed to send
#
# generates a directory in logs/ directory. node0.json contains "events" from node0:
#
# {
#   "event": {
#     "createdBlock": {
#       "hash": "44e28bbe",
#       "prevBlock": "6dbfa75c",
#       "slot": [
#         0,   // epoch 0, slot 4
#         4
#       ],
#       "txs": [
#         "31a9f86ccea465268401b2f148cb1676c0240287c0417281b848bc02954a7a32",
#         ...
#       ]
#     }
#   },
#   "timestamp": 1500971352692605
# }<|MERGE_RESOLUTION|>--- conflicted
+++ resolved
@@ -16,11 +16,7 @@
 #
 # node_cmd , bench_cmd defined in scripts/common_functions.sh
 
-<<<<<<< HEAD
-RICH_NODES=3 CONC=4 NUM_TXS=$1 scripts/launch/demo.sh 6 `dirname $0`/topology rich_poor
-=======
 RICH_NODES=3 CONC=4 NUM_TXS=$1 CONFIG_KEY="bench" scripts/launch/demo.sh 5 `dirname $0`/topology rich_poor
->>>>>>> e74686f7
 
 # transaction generator generates file tps-sent.csv
 #
