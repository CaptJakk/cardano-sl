{-# LANGUAGE ApplicativeDo     #-}
{-# LANGUAGE FlexibleContexts  #-}
{-# LANGUAGE MultiWayIf        #-}
{-# LANGUAGE NoImplicitPrelude #-}
{-# LANGUAGE QuasiQuotes       #-}
{-# LANGUAGE RankNTypes        #-}

{-# OPTIONS_GHC -fno-warn-orphans #-}

import           Universum

import           Control.Concurrent           (modifyMVar_)
import           Control.Concurrent.Async     (Async, async, cancel, poll, wait, waitAny,
                                               withAsyncWithUnmask)
import           Data.Default                 (def)
import           Data.List                    (isSuffixOf)
import qualified Data.Text.IO                 as T
import qualified Data.Text.Lazy.IO            as TL
import           Data.Time.Units              (Second, convertUnit)
import           Data.Version                 (showVersion)
import           Formatting                   (format, int, shown, stext, text, (%))
import qualified NeatInterpolation            as Q (text)
import           Options.Applicative          (Mod, OptionFields, Parser, auto,
                                               execParser, footerDoc, fullDesc, header,
                                               help, helper, info, infoOption, long,
                                               metavar, option, progDesc, short,
                                               strOption)
import           System.Directory             (createDirectoryIfMissing, doesFileExist,
                                               getTemporaryDirectory, removeFile)
import           System.Environment           (getExecutablePath)
import           System.Exit                  (ExitCode (..))
import           System.FilePath              (normalise, (</>))
import qualified System.IO                    as IO
import           System.Process               (ProcessHandle, readProcessWithExitCode)
import qualified System.Process               as Process
import           System.Timeout               (timeout)
import           System.Wlog                  (lcFilePrefix, usingLoggerName)
import           Text.PrettyPrint.ANSI.Leijen (Doc)

-- Modules needed for system'
import           Control.Exception            (handle, mask_, throwIO)
import           Foreign.C.Error              (Errno (..), ePIPE)
import           GHC.IO.Exception             (IOErrorType (..), IOException (..))

import           Paths_cardano_sl             (version)
<<<<<<< HEAD
import           Pos.Client.CLI               (readLoggerConfig)
import           Pos.Launcher                 (applyConfigInfo)
=======
import           Pos.Client.CLI               (configurationOptionsParser,
                                               readLoggerConfig)
import           Pos.Core                     (Timestamp (..))
import           Pos.Launcher                 (HasConfigurations, withConfigurations)
import           Pos.Launcher.Configuration   (ConfigurationOptions (..))
>>>>>>> e74686f7
import           Pos.Reporting.Methods        (retrieveLogFiles, sendReport)
import           Pos.ReportServer.Report      (ReportType (..))
import           Pos.Util                     (directory, sleep)

data LauncherOptions = LO
    { loNodePath            :: !FilePath
    , loNodeArgs            :: ![Text]
    , loNodeLogConfig       :: !(Maybe FilePath)
    , loNodeLogPath         :: !(Maybe FilePath)
    , loWalletPath          :: !(Maybe FilePath)
    , loWalletArgs          :: ![Text]
    , loUpdaterPath         :: !FilePath
    , loUpdaterArgs         :: ![Text]
    , loUpdateArchive       :: !(Maybe FilePath)
    , loUpdateWindowsRunner :: !(Maybe FilePath)
    , loNodeTimeoutSec      :: !Int
    , loReportServer        :: !(Maybe String)
    , loConfiguration       :: !ConfigurationOptions
    }

optionsParser :: Parser LauncherOptions
optionsParser = do
    let textOption :: IsString a => Mod OptionFields String -> Parser a
        textOption = fmap fromString . strOption

    -- Node-related args
    loNodePath <- textOption $
        long    "node" <>
        help    "Path to the node executable." <>
        metavar "PATH"
    loNodeArgs <- many $ textOption $
        short   'n' <>
        help    "An argument to be passed to the node." <>
        metavar "ARG"
    loNodeLogConfig <- optional $ textOption $
        long    "node-log-config" <>
        help    "Path to log config that will be used by the node." <>
        metavar "PATH"
    loNodeLogPath <- optional $ textOption $
        long    "node-log-path" <>
        help    "File where node stdout/err will be redirected\
                \ (def: temp file)." <>
        metavar "PATH"

    -- Wallet-related args
    loWalletPath <- optional $ textOption $
        long    "wallet" <>
        help    "Path to the wallet executable." <>
        metavar "PATH"
    loWalletArgs <- many $ textOption $
        short   'w' <>
        help    "An argument to be passed to the wallet." <>
        metavar "ARG"

    -- Update-related args
    loUpdaterPath <- textOption $
        long    "updater" <>
        help    "Path to the updater executable." <>
        metavar "PATH"
    loUpdaterArgs <- many $ textOption $
        short   'u' <>
        help    "An argument to be passed to the updater." <>
        metavar "ARG"
    loUpdateArchive <- optional $ textOption $
        long    "update-archive" <>
        help    "Path to the update archive, it will be passed to the updater." <>
        metavar "PATH"
    loUpdateWindowsRunner <- optional $ textOption $
        long    "updater-windows-runner" <>
        help    "Path to write the Windows batch file executing updater" <>
        metavar "PATH"

    -- Other args
    loNodeTimeoutSec <- option auto $
        long    "node-timeout" <>
        help    "How much to wait for the node to exit before killing it." <>
        metavar "SEC"
    loReportServer <- optional $ strOption $
        long    "report-server" <>
        help    "Where to send logs in case of failure." <>
        metavar "URL"

    loConfiguration <- configurationOptionsParser

    pure LO{..}

getLauncherOptions :: IO LauncherOptions
getLauncherOptions = execParser programInfo
  where
    programInfo = info (helper <*> versionOption <*> optionsParser) $
        fullDesc <> progDesc ""
                 <> header "Tool to launch Cardano SL."
                 <> footerDoc usageExample

    versionOption = infoOption
        ("cardano-launcher-" <> showVersion version)
        (long "version" <> help "Show version.")

usageExample :: Maybe Doc
usageExample = (Just . fromString @Doc . toString @Text) [Q.text|
Command example:

  stack exec -- cardano-launcher                                   \
    --node binaries_v000/cardano-node                              \
    --node-log-config scripts/log-templates/update-log-config.yaml \
    -n "--update-server"                                           \
    -n "http://localhost:3001"                                     \
    -n "--update-latest-path"                                      \
    -n "updateDownloaded.tar"                                      \
    -n "--listen"                                                  \
    -n "127.0.0.1:3004"                                            \
    -n "--kademlia-id"                                             \
    -n "a_P8zb6fNP7I2H54FtGuhqxaMDAwMDAwMDAwMDAwMDA="              \
    -n "--flat-distr"                                              \
    -n "(3,100000)"                                                \
    -n "--rebuild-db"                                              \
    -n "--wallet"                                                  \
    -n "--web-port"                                                \
    -n 8080                                                        \
    -n "--wallet-port"                                             \
    -n 8090                                                        \
    -n "--wallet-rebuild-db"                                       \
    --updater cardano-updater                                      \
    -u "dir"                                                       \
    -u "binaries_v000"                                             \
    --node-timeout 5                                               \
    --update-archive updateDownloaded.tar|]

main :: IO ()
main = do
    applyConfigInfo def
    LO {..} <- getLauncherOptions
    let realNodeArgs = addConfigurationOptions loConfiguration $
            case loNodeLogConfig of
                Nothing -> loNodeArgs
                Just lc -> loNodeArgs ++ ["--log-config", toText lc]
    usingLoggerName "launcher" $
        withConfigurations loConfiguration $
        liftIO $
        case loWalletPath of
            Nothing -> do
                putText "Running in the server scenario"
                serverScenario
                    loNodeLogConfig
                    (loNodePath, realNodeArgs, loNodeLogPath)
                    ( loUpdaterPath
                    , loUpdaterArgs
                    , loUpdateWindowsRunner
                    , loUpdateArchive)
                    loReportServer
            Just wpath -> do
                putText "Running in the client scenario"
                clientScenario
                    loNodeLogConfig
                    (loNodePath, realNodeArgs, loNodeLogPath)
                    (wpath, loWalletArgs)
                    ( loUpdaterPath
                    , loUpdaterArgs
                    , loUpdateWindowsRunner
                    , loUpdateArchive)
                    loNodeTimeoutSec
                    loReportServer
  where
    -- We propagate configuration options to the node executable,
    -- because we almost certainly want to use the same configuration
    -- and don't want to pass the same options twice.  However, if
    -- user passes these options to the node explicitly, then we leave
    -- their choice. It doesn't cover all cases
    -- (e. g. `--system-start=10`), but it's better than nothing.
    addConfigurationOptions :: ConfigurationOptions -> [Text] -> [Text]
    addConfigurationOptions (ConfigurationOptions path key systemStart) =
        addConfFileOption path .
        addConfKeyOption key . addSystemStartOption systemStart

    addConfFileOption filePath =
        maybeAddOption "--configuration-file" (toText filePath)
    addConfKeyOption key = maybeAddOption "--configuration-key" key
    addSystemStartOption =
        maybe identity (maybeAddOption "--system-start" . timestampToText)

    maybeAddOption :: Text -> Text -> [Text] -> [Text]
    maybeAddOption optionName optionValue options
        | optionName `elem` options = options
        | otherwise = optionName : optionValue : options

    timestampToText (Timestamp ts) =
        pretty @Integer $ fromIntegral $ convertUnit @_ @Second ts

-- | If we are on server, we want the following algorithm:
--
-- * Update (if we are already up-to-date, nothing will happen).
-- * Launch the node.
-- * If it exits with code 20, then update and restart, else quit.
serverScenario
    :: HasConfigurations
    => Maybe FilePath                      -- ^ Logger config
    -> (FilePath, [Text], Maybe FilePath)  -- ^ Node, its args, node log
    -> (FilePath, [Text], Maybe FilePath, Maybe FilePath)
    -- ^ Updater, args, updater runner, the update .tar
    -> Maybe String                        -- ^ Report server
    -> IO ()
serverScenario logConf node updater report = do
    runUpdater updater
    -- TODO: the updater, too, should create a log if it fails
    (_, nodeAsync, nodeLog) <- spawnNode node
    exitCode <- wait nodeAsync
    putStrLn $ format ("The node has exited with "%shown) exitCode
    if exitCode == ExitFailure 20
        then serverScenario logConf node updater report
        else whenJust report $ \repServ -> do
                 TL.putStrLn $ format ("Sending logs to "%stext) (toText repServ)
                 reportNodeCrash exitCode logConf repServ nodeLog

-- | If we are on desktop, we want the following algorithm:
--
-- * Update (if we are already up-to-date, nothing will happen).
-- * Launch the node and the wallet.
-- * If the wallet exits with code 20, then update and restart, else quit.
clientScenario
    :: HasConfigurations
    => Maybe FilePath                      -- ^ Logger config
    -> (FilePath, [Text], Maybe FilePath)  -- ^ Node, its args, node log
    -> (FilePath, [Text])                  -- ^ Wallet, args
    -> (FilePath, [Text], Maybe FilePath, Maybe FilePath)
    -- ^ Updater, args, updater runner, the update .tar
    -> Int                                 -- ^ Node timeout, in seconds
    -> Maybe String                        -- ^ Report server
    -> IO ()
clientScenario logConf node wallet updater nodeTimeout report = do
    runUpdater updater
    (nodeHandle, nodeAsync, nodeLog) <- spawnNode node
    walletAsync <- async (runWallet wallet)
    (someAsync, exitCode) <- liftIO $ waitAny [nodeAsync, walletAsync]
    if | someAsync == nodeAsync -> do
             TL.putStrLn $ format ("The node has exited with "%shown) exitCode
             whenJust report $ \repServ -> do
                 TL.putStrLn $ format ("Sending logs to "%stext) (toText repServ)
                 reportNodeCrash exitCode logConf repServ nodeLog
             putText "Waiting for the wallet to die"
             void $ wait walletAsync
       | exitCode == ExitFailure 20 -> do
             putText "The wallet has exited with code 20"
             TL.putStrLn $ format ("Killing the node in "%int%" seconds") nodeTimeout
             sleep (fromIntegral nodeTimeout)
             putText "Killing the node now"
             liftIO $ do
                 Process.terminateProcess nodeHandle
                 cancel nodeAsync
             clientScenario logConf node wallet updater nodeTimeout report
       | otherwise -> do
             TL.putStrLn $ format ("The wallet has exited with "%shown) exitCode
             -- TODO: does the wallet have some kind of log?
             putText "Killing the node"
             liftIO $ do
                 Process.terminateProcess nodeHandle
                 cancel nodeAsync

-- | We run the updater and delete the update file if the update was
-- successful.
runUpdater :: HasConfigurations => (FilePath, [Text], Maybe FilePath, Maybe FilePath) -> IO ()
runUpdater (path, args, runnerPath, updateArchive) = do
    whenM (doesFileExist path) $ do
        putText "Running the updater"
        let args' = args ++ maybe [] (one . toText) updateArchive
        exitCode <- case runnerPath of
            Nothing -> runUpdaterProc path args'
            Just rp -> do
                -- Write the bat script and pass it the updater with all args
                liftIO $ writeWindowsUpdaterRunner $ rp
                -- The script will terminate this updater so this function shouldn't return
                runUpdaterProc rp ((toText path):args')
        TL.putStr $ format ("The updater has exited with "%text%"\n") (show exitCode)
        when (exitCode == ExitSuccess) $ do
            -- this will throw an exception if the file doesn't exist but
            -- hopefully if the updater has succeeded it *does* exist
            whenJust updateArchive removeFile

runUpdaterProc :: HasConfigurations => FilePath -> [Text] -> IO ExitCode
runUpdaterProc path args = do
    let cr = (Process.proc (toString path) (map toString args))
                 { Process.std_in  = Process.CreatePipe
                 , Process.std_out = Process.CreatePipe
                 , Process.std_err = Process.CreatePipe
                 }
    phvar <- newEmptyMVar
    system' phvar cr mempty

writeWindowsUpdaterRunner :: FilePath -> IO ()
writeWindowsUpdaterRunner runnerPath = do
    exePath <- getExecutablePath
    launcherArgs <- getArgs
    writeFile (toString runnerPath) $ unlines
        [ "TaskKill /IM cardano-launcher.exe /F"
        -- Run updater
        , "%*"
        -- Delete updater
        , "del %1"
        -- Run launcher again
        , "start \"cardano launcher\" /b " <> (quote $ toText exePath) <> " " <> (unwords $ map (quote . toText) launcherArgs)
        -- Delete the bat file
        , "(goto) 2>nul & del \"%~f0\""
        ]
  where
    quote str = "\"" <> str <> "\""

----------------------------------------------------------------------------
-- Running stuff
----------------------------------------------------------------------------

spawnNode
    :: HasConfigurations
    => (FilePath, [Text], Maybe FilePath)
    -> IO (ProcessHandle, Async ExitCode, FilePath)
spawnNode (path, args, mbLogPath) = do
    putText "Starting the node"
    -- We don't explicitly close the `logHandle` here,
    -- but this will be done when we run the `CreateProcess` built
    -- by proc later is `system'`:
    -- http://hackage.haskell.org/package/process-1.6.1.0/docs/System-Process.html#v:createProcess
    (logPath, logHandle) <- case mbLogPath of
        Just lp -> do
            createDirectoryIfMissing True (directory lp)
            (lp,) <$> openFile lp AppendMode
        Nothing -> do
            tempdir <- liftIO (fromString <$> getTemporaryDirectory)
            -- FIXME (adinapoli): `Shell` from `turtle` was giving us no-resource-leak guarantees
            -- via the `Managed` monad, which is something we have lost here, and we are back to manual
            -- resource control. In this case, however, shall we really want to nuke the file? It seems
            -- something useful to have lying around in the filesystem. We should probably close the
            -- `Handle`, though, but if this program is short lived it won't matter anyway.
            IO.openTempFile tempdir "cardano-node-output.log"
    -- TODO (jmitchell): Find a safe, reliable way to print `logPath`. Cardano
    -- fails when it prints unicode characters. In the meantime, don't print it.
    -- See DAEF-12.

    -- printf ("Redirecting node's stdout and stderr to "%fp%"\n") logPath
    liftIO $ IO.hSetBuffering logHandle IO.LineBuffering
    let cr = (Process.proc (toString path) (map toString args))
                 { Process.std_in  = Process.CreatePipe
                 , Process.std_out = Process.UseHandle logHandle
                 , Process.std_err = Process.UseHandle logHandle
                 }
    phvar <- newEmptyMVar
    asc <- async (system' phvar cr mempty)
    mbPh <- liftIO $ timeout 5000000 (takeMVar phvar)
    case mbPh of
        Nothing -> error "couldn't run the node (it didn't start after 5s)"
        Just ph -> do
            putText "Node started"
            return (ph, asc, logPath)

runWallet :: (FilePath, [Text]) -> IO ExitCode
runWallet (path, args) = do
    putText "Starting the wallet"
    view _1 <$> readProcessWithExitCode path (map toString args) mempty

----------------------------------------------------------------------------
-- Working with the report server
----------------------------------------------------------------------------

-- | Send logs (and block until they're sent).
--
-- TODO: logs should be sent asynchronously. This would probably require some
-- changes in the logging mechanism itself (e.g. to ensure that the logs
-- aren't deleted before we have sent them).
--
-- ...Or maybe we don't care because we don't restart anything after sending
-- logs (and so the user never actually sees the process or waits for it).
reportNodeCrash
    :: (HasConfigurations, MonadIO m)
    => ExitCode        -- ^ Exit code of the node
    -> Maybe FilePath  -- ^ Path to the logger config
    -> String          -- ^ URL of the server
    -> FilePath        -- ^ Path to the stdout log
    -> m ()
reportNodeCrash exitCode logConfPath reportServ logPath = liftIO $ do
    logConfig <- readLoggerConfig (toString <$> logConfPath)
    let logFileNames =
            map ((fromMaybe "" (logConfig ^. lcFilePrefix) </>) . snd) $
            retrieveLogFiles logConfig
    let logFiles = filter (".pub" `isSuffixOf`) logFileNames
    let ec = case exitCode of
            ExitSuccess   -> 0
            ExitFailure n -> n
    sendReport (normalise logPath:logFiles) [] (RCrash ec) "cardano-node" reportServ

system'
    :: (HasConfigurations, MonadIO io)
    => MVar ProcessHandle
    -- ^ Where to put process handle
    -> Process.CreateProcess
    -- ^ Command
    -> [Text]
    -- ^ Lines of standard input
    -> io ExitCode
    -- ^ Exit code
system' phvar p sl = liftIO (do
    let open = do
            (m, _, _, ph) <- Process.createProcess p
            putMVar phvar ph
            case m of
                Just hIn -> IO.hSetBuffering hIn IO.LineBuffering
                _        -> return ()
            return (m, ph)

    -- Prevent double close
    mvar <- newMVar False
    let close hdl = do
            modifyMVar_ mvar (\finalized -> do
                unless finalized (ignoreSIGPIPE (IO.hClose hdl))
                return True )
    let close' (Just hIn, ph) = do
            close hIn
            Process.terminateProcess ph
        close' (Nothing , ph) = do
            Process.terminateProcess ph

    let handle_ (Just hIn, ph) = do
            let feedIn :: (forall a. IO a -> IO a) -> IO ()
                feedIn restore =
                    restore (ignoreSIGPIPE (outhandle hIn sl)) `finally` close hIn
            mask_ (withAsyncWithUnmask feedIn (\a -> Process.waitForProcess ph <* halt a) )
        handle_ (Nothing , ph) = do
            Process.waitForProcess ph

    bracket open close' handle_ )
    where
      outhandle :: Handle -> [Text] -> IO ()
      outhandle hdl txt = forM_ txt (T.hPutStrLn hdl)

halt :: Async a -> IO ()
halt a = do
    m <- poll a
    case m of
        Nothing          -> cancel a
        Just (Left  msg) -> throwIO msg
        Just (Right _)   -> return ()

ignoreSIGPIPE :: IO () -> IO ()
ignoreSIGPIPE = handle (\ex -> case ex of
    IOError
        { ioe_type = ResourceVanished
        , ioe_errno = Just ioe }
        | Errno ioe == ePIPE -> return ()
    _ -> throwIO ex )<|MERGE_RESOLUTION|>--- conflicted
+++ resolved
@@ -12,7 +12,6 @@
 import           Control.Concurrent           (modifyMVar_)
 import           Control.Concurrent.Async     (Async, async, cancel, poll, wait, waitAny,
                                                withAsyncWithUnmask)
-import           Data.Default                 (def)
 import           Data.List                    (isSuffixOf)
 import qualified Data.Text.IO                 as T
 import qualified Data.Text.Lazy.IO            as TL
@@ -43,16 +42,11 @@
 import           GHC.IO.Exception             (IOErrorType (..), IOException (..))
 
 import           Paths_cardano_sl             (version)
-<<<<<<< HEAD
-import           Pos.Client.CLI               (readLoggerConfig)
-import           Pos.Launcher                 (applyConfigInfo)
-=======
 import           Pos.Client.CLI               (configurationOptionsParser,
                                                readLoggerConfig)
 import           Pos.Core                     (Timestamp (..))
 import           Pos.Launcher                 (HasConfigurations, withConfigurations)
 import           Pos.Launcher.Configuration   (ConfigurationOptions (..))
->>>>>>> e74686f7
 import           Pos.Reporting.Methods        (retrieveLogFiles, sendReport)
 import           Pos.ReportServer.Report      (ReportType (..))
 import           Pos.Util                     (directory, sleep)
@@ -183,7 +177,6 @@
 
 main :: IO ()
 main = do
-    applyConfigInfo def
     LO {..} <- getLauncherOptions
     let realNodeArgs = addConfigurationOptions loConfiguration $
             case loNodeLogConfig of
