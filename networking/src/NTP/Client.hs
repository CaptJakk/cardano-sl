{-# LANGUAGE ConstraintKinds     #-}
{-# LANGUAGE FlexibleContexts    #-}
{-# LANGUAGE NamedFieldPuns      #-}
{-# LANGUAGE NoImplicitPrelude   #-}
{-# LANGUAGE RankNTypes          #-}
{-# LANGUAGE ScopedTypeVariables #-}

-- | This module implements functionality of NTP client.

module NTP.Client
    ( NtpMonad
    , spawnNtpClient
    , NtpClientSettings (..)
    , ntpSingleShot
    , hoistNtpClientSettings
    ) where

import           Universum

import           Control.Concurrent.STM (check, modifyTVar')
import           Control.Concurrent.STM.TVar (TVar, readTVar)
import           Control.Exception.Safe (Exception, MonadMask, catchAny, handleAny)
import           Control.Lens ((%=), (.=), _Just)
import           Control.Monad (forever)
import           Control.Monad.State (gets)
import           Control.Monad.Trans.Control (MonadBaseControl)
import           Data.Binary (decodeOrFail, encode)
import qualified Data.ByteString.Lazy as LBS
import           Data.Default (Default (..))
import           Data.List (sortOn, (!!))
import           Data.Maybe (catMaybes, isNothing)
import           Data.Time.Units (Microsecond, Second, toMicroseconds)
import           Data.Typeable (Typeable)
import           Formatting (sformat, shown, (%))
import           Network.Socket (AddrInfo, SockAddr (..), Socket, addrAddress, addrFamily, close)
import           Network.Socket.ByteString (recvFrom, sendTo)
import           Serokell.Util.Concurrent (modifyTVarS, threadDelay)
import           System.Wlog (LoggerName, WithLogger, logDebug, logError, logInfo, logWarning,
                              modifyLoggerName)

import           Mockable.Class (Mockable)
<<<<<<< HEAD
import           Mockable.Concurrent (Async, Concurrently, Delay, concurrently, forConcurrently,
                                      timeout)
=======
import           Mockable.Concurrent (Async, Concurrently, concurrently, forConcurrently, race,
                                      withAsync)
>>>>>>> 24a1d672
import           NTP.Packet (NtpPacket (..), evalClockOffset, mkCliNtpPacket, ntpPacketSize)
import           NTP.Util (createAndBindSock, resolveNtpHost, selectIPv4, selectIPv6,
                           udpLocalAddresses, withSocketsDoLifted)

data NtpClientSettings m = NtpClientSettings
    { ntpServers         :: [String]
      -- ^ list of servers addresses
    , ntpHandler         :: (Microsecond, Microsecond) -> m ()
      -- ^ got time callback (margin, time when client sent request)
    , ntpLogName         :: LoggerName
      -- ^ logger name modifier
    , ntpResponseTimeout :: Microsecond
      -- ^ delay between making requests and response collection
    , ntpPollDelay       :: Microsecond
      -- ^ how often to send responses to server
    , ntpMeanSelection   :: [(Microsecond, Microsecond)] -> (Microsecond, Microsecond)
      -- ^ way to sumarize results received from different servers.
      -- this may accept list of lesser size than @length ntpServers@ in case some servers
      -- failed to respond in time, but never an empty list
    }

hoistNtpClientSettings
    :: (m () -> n ()) -> NtpClientSettings m -> NtpClientSettings n
hoistNtpClientSettings f settings =
    settings { ntpHandler = f . ntpHandler settings }

data NtpClient m = NtpClient
    { ncSockets  :: TVar Sockets
    , ncState    :: TVar (Maybe [(Microsecond, Microsecond)])
    , ncSettings :: NtpClientSettings m
    }

mkNtpClient :: MonadIO m => NtpClientSettings m -> Sockets -> m (NtpClient m)
mkNtpClient ncSettings sock = liftIO $ do
    ncSockets <- newTVarIO sock
    ncState  <- newTVarIO Nothing
    return NtpClient{..}

instance Monad m => Default (NtpClientSettings m) where
    def = NtpClientSettings
        { ntpServers         = [ "ntp5.stratum2.ru"
                               , "ntp1.stratum1.ru"
                               , "clock.isc.org"
                               ]
        , ntpHandler         = \_ -> return ()
        , ntpLogName         = "ntp-cli"
        , ntpResponseTimeout = 1000000
        , ntpPollDelay       = 3000000
        , ntpMeanSelection   = \l -> let len = length l in (sortOn fst l) !! ((len - 1) `div` 2)
        }

data NoHostResolved = NoHostResolved
    deriving (Show, Typeable)

instance Exception NoHostResolved

type NtpMonad m =
    ( MonadIO m
    , MonadBaseControl IO m
    , MonadMask m
    , WithLogger m
    , Mockable Concurrently m
    , Mockable Async m
    , Mockable Delay m
    )

handleCollectedResponses :: NtpMonad m => NtpClient m -> m ()
handleCollectedResponses cli = do
    mres <- liftIO $ readTVarIO (ncState cli)
    let selection = ntpMeanSelection (ncSettings cli)
        handler   = ntpHandler (ncSettings cli)
    case mres of
        Nothing        -> logError "Protocol error: responses are not awaited"
        Just []        -> logWarning "No servers responded"
        Just responses -> handleE `handleAny` do
            let time = selection responses
            logInfo $ sformat ("Evaluated clock offset "%shown%
                " mcs for request at "%shown%" mcs")
                (toMicroseconds $ fst time)
                (toMicroseconds $ snd time)
            handler time
  where
    handleE = logError . sformat ("ntpMeanSelection: "%shown)

allResponsesGathered :: NtpClient m -> STM Bool
allResponsesGathered cli = do
    responsesState <- readTVar $ ncState cli
    let servers = ntpServers $ ncSettings cli
    return $ case responsesState of
        Nothing        -> False
        Just responses -> length responses >= length servers

doSend :: NtpMonad m => SockAddr -> NtpClient m -> m ()
doSend addr cli = do
    sock   <- liftIO $ readTVarIO $ ncSockets cli
    packet <- encode <$> mkCliNtpPacket
    handleAny handleE . void . liftIO $ sendDo addr sock (LBS.toStrict packet)
  where
    sendDo a@(SockAddrInet _ _) (IPv4Sock sock)      = sendTo' sock a
    sendDo a@(SockAddrInet _ _) (BothSock sock _)    = sendTo' sock a
    sendDo a@(SockAddrInet6 _ _ _ _) (IPv6Sock sock) = sendTo' sock a
    sendDo a@(SockAddrInet6 _ _ _ _) (BothSock _ sock)  = sendTo' sock a
    sendDo a sks                                           =
        error $ "SockAddr is " <> show a <> ", but sockets: " <> show sks
    sendTo' sock = flip (sendTo sock)

    -- just log; socket closure is handled by receiver
    handleE =
        logWarning . sformat ("Failed to send to "%shown%": "%shown) addr

startSend :: NtpMonad m => [SockAddr] -> NtpClient m -> m ()
startSend addrs cli = do
    let respTimeout = ntpResponseTimeout (ncSettings cli)
    let poll    = ntpPollDelay (ncSettings cli)
<<<<<<< HEAD
    logDebug "Sending requests"
    liftIO . atomically . modifyTVarS (ncState cli) $ identity .= Just []
    () <$ timeout respTimeout (forConcurrently addrs (flip doSend cli))

    logDebug "Collecting responses"
    handleCollectedResponses cli
    liftIO . atomically . modifyTVarS (ncState cli) $ identity .= Nothing
    liftIO $ threadDelay (poll - respTimeout)
=======

    _ <- concurrently (threadDelay poll) $ do
        logDebug "Sending requests"
        liftIO . atomically . modifyTVarS (ncState cli) $ identity .= Just []
        let sendRequests = forConcurrently addrs (flip doSend cli)
        let waitTimeout =
                void $ race
                    (threadDelay timeout)
                    (atomically $ check =<< allResponsesGathered cli)
        withAsync sendRequests $ \_ -> waitTimeout

        logDebug "Collecting responses"
        handleCollectedResponses cli
        liftIO . atomically . modifyTVarS (ncState cli) $ identity .= Nothing
>>>>>>> 24a1d672

    startSend addrs cli

-- Try to create IPv4 and IPv6 socket.
mkSockets :: forall m . NtpMonad m => NtpClientSettings m -> m Sockets
mkSockets settings = do
    (sock1MB, sock2MB) <- doMkSockets `catchAny` handlerE
    whenJust sock1MB logging
    whenJust sock2MB logging
    case (fst <$> sock1MB, fst <$> sock2MB) of
        (Just sock1, Just sock2) -> pure $ BothSock sock1 sock2
        (Just sock1, Nothing)    -> pure $ IPv4Sock sock1
        (Nothing, Just sock2)    -> pure $ IPv6Sock sock2
        (_, _)                   -> do
            logWarning "Couldn't create both IPv4 and IPv6 socket, retrying in 5 sec..."
            liftIO $ threadDelay (5 :: Second)
            mkSockets settings
  where
    logging (_, addrInfo) = logInfo $
        sformat ("Created socket (family/addr): "%shown%"/"%shown)
                (addrFamily addrInfo) (addrAddress addrInfo)
    doMkSockets :: m (Maybe (Socket, AddrInfo), Maybe (Socket, AddrInfo))
    doMkSockets = liftIO $ do
        serveraddrs <- udpLocalAddresses
        (,) <$> createAndBindSock selectIPv4 serveraddrs
            <*> createAndBindSock selectIPv6 serveraddrs
    handlerE e = do
        logWarning $
            sformat ("Failed to create sockets, retrying in 5 sec... (reason: "%shown%")")
            e
        liftIO $ threadDelay (5 :: Second)
        doMkSockets

handleNtpPacket :: NtpMonad m => NtpClient m -> NtpPacket -> m ()
handleNtpPacket cli packet = do
    logDebug $ sformat ("Got packet "%shown) packet

    clockOffset <- evalClockOffset packet

    logDebug $ sformat ("Received time delta "%shown%" mcs")
        (toMicroseconds clockOffset)

    late <- liftIO . atomically . modifyTVarS (ncState cli) $ do
        _Just %= ((clockOffset, ntpOriginTime packet) :)
        gets isNothing
    when late $
        logWarning "Response was too late"

doReceive :: NtpMonad m => Socket -> NtpClient m -> m ()
doReceive sock cli = forever $ do
    (received, _) <- liftIO $ recvFrom sock ntpPacketSize
    let eNtpPacket = decodeOrFail $ LBS.fromStrict received
    case eNtpPacket of
        Left  (_, _, err)    ->
            logWarning $ sformat ("Error while receiving time: "%shown) err
        Right (_, _, packet) ->
            handleNtpPacket cli packet `catchAny` handleE
  where
    handleE = logWarning . sformat ("Error while handle packet: "%shown)

startReceive :: NtpMonad m => NtpClient m -> m ()
startReceive cli = do
    sockets <- liftIO . atomically . readTVar $ ncSockets cli
    case sockets of
        BothSock sIPv4 sIPv6 ->
            () <$ runDoReceive True sIPv4 `concurrently` runDoReceive False sIPv6
        IPv4Sock sIPv4 -> runDoReceive True sIPv4
        IPv6Sock sIPv6 -> runDoReceive False sIPv6
  where
    runDoReceive isIPv4 sock = doReceive sock cli `catchAny` handleE isIPv4 sock
    -- got error while receiving data, retrying in 5 sec
    handleE isIPv4 sock e = do
        logDebug $ sformat ("doReceive failed on socket"%shown%
                            ", reason: "%shown%
                            ", recreate socket in 5 sec") sock e
        liftIO $ threadDelay (5 :: Second)
        serveraddrs <- liftIO udpLocalAddresses
        newSockMB <- liftIO $
            if isIPv4 then
                traverse (overwriteSocket IPv4Sock . fst) =<< createAndBindSock selectIPv4 serveraddrs
            else
                traverse (overwriteSocket IPv6Sock . fst) =<< createAndBindSock selectIPv6 serveraddrs
        case newSockMB of
            Nothing      -> logWarning "Recreating of socket failed" >> handleE isIPv4 sock e
            Just newSock -> runDoReceive isIPv4 newSock
    overwriteSocket constr sock = sock <$
        (liftIO .
         atomically .
         modifyTVar' (ncSockets cli) .
         flip mergeSockets .
         constr $ sock)

spawnNtpClient :: NtpMonad m => NtpClientSettings m -> m ()
spawnNtpClient settings =
    withSocketsDoLifted $
    modifyLoggerName (<> ntpLogName settings) $
    bracket (mkSockets settings) closeSockets $ \sock -> do
        cli <- mkNtpClient settings sock

        addrs <- catMaybes <$> mapM (resolveHost $ socketsToBoolDescr sock)
                                    (ntpServers settings)
        when (null addrs) $ throwM NoHostResolved
        () <$ startReceive cli `concurrently`
              startSend addrs cli `concurrently`
              logInfo "Launched NTP client"
  where
    closeSockets sockets = do
        logInfo "NTP client is stopped"
        forM_ (socketsToList sockets) (liftIO . close)
    resolveHost sockDescr host = do
        maddr <- liftIO $ resolveNtpHost host sockDescr
        case maddr of
            Nothing   -> do
                logWarning $ sformat ("Host "%shown%" is not resolved") host
                pure Nothing
            Just addr -> do
                logInfo $ sformat ("Host "%shown%" is resolved: "%shown) host addr
                pure $ Just addr

-- | Start client, wait for a while so that most likely it ticks once
-- and stop it.
ntpSingleShot
    :: (NtpMonad m)
    => NtpClientSettings m -> m ()
ntpSingleShot settings =
    () <$ timeout (ntpResponseTimeout settings) (spawnNtpClient settings)

-- Store created sockets.
-- If system supports IPv6 and IPv4 we create socket for IPv4 and IPv6.
-- Otherwise only one.
data Sockets
    = IPv4Sock !Socket
    | IPv6Sock !Socket
    | BothSock !Socket !Socket
    deriving Show

socketsToList :: Sockets -> [Socket]
socketsToList (BothSock s1 s2) = [s1, s2]
socketsToList (IPv4Sock s1)    = [s1]
socketsToList (IPv6Sock s1)    = [s1]

socketsToBoolDescr :: Sockets -> (Bool, Bool)
socketsToBoolDescr (BothSock _ _) = (True, True)
socketsToBoolDescr (IPv4Sock _)   = (True, False)
socketsToBoolDescr (IPv6Sock _)   = (False, True)

--              Old        New
mergeSockets :: Sockets -> Sockets -> Sockets
mergeSockets (BothSock _ v6) (IPv4Sock s) = BothSock s v6
mergeSockets (BothSock v4 _) (IPv6Sock s) = BothSock v4 s
mergeSockets (IPv6Sock _) (IPv6Sock s)    = IPv6Sock s
mergeSockets (IPv4Sock _) (IPv4Sock s)    = IPv4Sock s
mergeSockets _ _                          = error "Unexpected state of mergeSockets"<|MERGE_RESOLUTION|>--- conflicted
+++ resolved
@@ -39,13 +39,8 @@
                               modifyLoggerName)
 
 import           Mockable.Class (Mockable)
-<<<<<<< HEAD
 import           Mockable.Concurrent (Async, Concurrently, Delay, concurrently, forConcurrently,
-                                      timeout)
-=======
-import           Mockable.Concurrent (Async, Concurrently, concurrently, forConcurrently, race,
-                                      withAsync)
->>>>>>> 24a1d672
+                                      timeout, withAsync)
 import           NTP.Packet (NtpPacket (..), evalClockOffset, mkCliNtpPacket, ntpPacketSize)
 import           NTP.Util (createAndBindSock, resolveNtpHost, selectIPv4, selectIPv6,
                            udpLocalAddresses, withSocketsDoLifted)
@@ -160,31 +155,18 @@
 startSend addrs cli = do
     let respTimeout = ntpResponseTimeout (ncSettings cli)
     let poll    = ntpPollDelay (ncSettings cli)
-<<<<<<< HEAD
-    logDebug "Sending requests"
-    liftIO . atomically . modifyTVarS (ncState cli) $ identity .= Just []
-    () <$ timeout respTimeout (forConcurrently addrs (flip doSend cli))
-
-    logDebug "Collecting responses"
-    handleCollectedResponses cli
-    liftIO . atomically . modifyTVarS (ncState cli) $ identity .= Nothing
-    liftIO $ threadDelay (poll - respTimeout)
-=======
 
     _ <- concurrently (threadDelay poll) $ do
         logDebug "Sending requests"
         liftIO . atomically . modifyTVarS (ncState cli) $ identity .= Just []
         let sendRequests = forConcurrently addrs (flip doSend cli)
-        let waitTimeout =
-                void $ race
-                    (threadDelay timeout)
+        let waitTimeout = void $ timeout respTimeout
                     (atomically $ check =<< allResponsesGathered cli)
         withAsync sendRequests $ \_ -> waitTimeout
 
         logDebug "Collecting responses"
         handleCollectedResponses cli
         liftIO . atomically . modifyTVarS (ncState cli) $ identity .= Nothing
->>>>>>> 24a1d672
 
     startSend addrs cli
 
