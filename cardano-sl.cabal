--- conflicted
+++ resolved
@@ -102,14 +102,10 @@
 
                         -- Update system
                         Pos.Update
-<<<<<<< HEAD
-                        Pos.Update.Types
-
-                        -- Utilities/helpers
-=======
                         Pos.Update.Arbitrary
                         Pos.Update.Core
->>>>>>> fb3d5094
+
+                        -- Utilities/helpers
                         Pos.Util
                         Pos.Util.JsonLog
                         Pos.Util.Relay
