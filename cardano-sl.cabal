name:                cardano-sl
version:             0.1.0.0
synopsis:            Cardano SL main implementation
description:         Please see README.md
license:             MIT
license-file:        LICENSE
author:              Serokell
maintainer:          Serokell <hi@serokell.io>
copyright:           2016 IOHK
category:            Currency
build-type:          Simple
extra-source-files:  README.md
cabal-version:       >=1.10

flag asserts
  default: True
  manual: True

flag dev-mode
  default:     True
  manual:      True

  description: Switch between Development and Production mode

Flag with-web
  default:     False
  manual:      True

  description: Build with web part.

Flag with-wallet
  default:     False
  manual:      True

  description: Build with wallet.

library
  exposed-modules:      Pos.Binary
                        Pos.CLI
                        Pos.Context
                        Pos.Communication
                        Pos.CompileConfig
                        Pos.Constants
                        Pos.Crypto
                        Pos.DHT.Model
                        Pos.DHT.Model.Types
                        Pos.DHT.Model.Util
                        Pos.DHT.Model.Class
                        Pos.DHT.Model.Class.BiP
                        Pos.DHT.Model.Class.MonadDHT
                        Pos.DHT.Model.Class.MonadMessageDHT
                        Pos.DHT.Real
                        Pos.DHT.Real.Real
                        Pos.DHT.Real.Types
                        Pos.FollowTheSatoshi
                        Pos.Script
                        Pos.Script.Examples
                        Pos.Ssc.Class
                        Pos.Ssc.GodTossing
                        Pos.Ssc.NistBeacon
                        Pos.Ssc.SscAlgo
                        Pos.Genesis
                        Pos.Launcher
                        Pos.Merkle
                        Pos.Security
                        Pos.Security.Types
                        Pos.Security.Util
                        Pos.Security.Workers
                        Pos.Slotting
                        Pos.Ssc.Class.Types
                        Pos.Ssc.Class.Helpers
                        Pos.Ssc.Class.Storage
                        Pos.Ssc.Class.Workers
                        Pos.Ssc.Class.Listeners
                        Pos.Ssc.Class.LocalData
                        Pos.Ssc.Extra
                        Pos.State
                        Pos.State.Acidic
                        Pos.State.Holder
                        Pos.State.State
                        Pos.State.Storage
                        Pos.Statistics
                        Pos.Txp.Listeners
                        Pos.Txp.Storage
                        Pos.Types
                        Pos.Types.Address
                        Pos.Types.Arbitrary
                        Pos.Types.Arbitrary.Unsafe
                        Pos.Types.Block
                        Pos.Types.Slotting
                        Pos.Types.Timestamp
                        Pos.Types.Tx
                        Pos.Types.Types
                        Pos.Types.Utxo
                        Pos.Util
                        Pos.Util.JsonLog
                        Pos.Util.UserSecret
                        Pos.Worker
                        Pos.WorkMode
  if flag(with-web)
    exposed-modules:    Pos.Web
  if flag(with-wallet)
    exposed-modules:    Pos.Wallet
  if flag(with-wallet) && flag(with-web)
    exposed-modules:    Pos.Wallet.Web
                        Pos.Wallet.Web.ClientTypes
  other-modules:        Pos.Aeson.CompileConfig
                        Pos.Binary.Address
                        Pos.Binary.Class
                        Pos.Binary.Crypto
                        Pos.Binary.Communication
                        Pos.Binary.DHTModel
                        Pos.Binary.Merkle
                        Pos.Binary.Modern.DB
                        Pos.Binary.Script
                        Pos.Binary.Ssc
                        Pos.Binary.Txp
                        Pos.Binary.Types
                        Pos.Block.Logic
                        Pos.Block.Requests
                        Pos.Block.Server
                        Pos.Block.Server.State
                        Pos.Block.Server.Listeners
                        Pos.Block.Worker
                        Pos.Communication.Methods
                        Pos.Communication.Types
                        Pos.Communication.Types.Block
                        Pos.Communication.Types.Delegation
                        Pos.Communication.Types.State
                        Pos.Communication.Types.SysStart
                        Pos.Communication.Server
                        Pos.Communication.Server.Block
                        Pos.Communication.Server.Delegation
                        Pos.Communication.Server.SysStart
                        Pos.Communication.Util
                        Pos.CompileConfig.Parser
                        Pos.CompileConfig.Type
                        Pos.Context.Class
                        Pos.Context.Context
                        Pos.Context.Holder
                        Pos.Crypto.Arbitrary
                        Pos.Crypto.Arbitrary.Hash
                        Pos.Crypto.Arbitrary.Unsafe
                        Pos.Crypto.AsBinary
                        Pos.Crypto.Hashing
                        Pos.Crypto.Random
                        Pos.Crypto.SecretSharing
                        Pos.Crypto.Signing
                        Pos.Launcher.Launcher
                        Pos.Launcher.Options
                        Pos.Launcher.Param
                        Pos.Launcher.Runner
                        Pos.Launcher.Scenario
                        Pos.Modern.DB
                        Pos.Modern.DB.Block
                        Pos.Modern.DB.Class
                        Pos.Modern.DB.DB
                        Pos.Modern.DB.Error
                        Pos.Modern.DB.Functions
                        Pos.Modern.DB.Holder
                        Pos.Modern.DB.Misc
                        Pos.Modern.DB.Types
                        Pos.Modern.DB.Utxo
                        Pos.Modern.DB.DBIterator
                        Pos.Modern.Iterator
                        Pos.Modern.Txp.Class
                        Pos.Modern.Txp.Error
                        Pos.Modern.Txp.Storage
                        Pos.Modern.Txp.Storage.Storage
                        Pos.Modern.Txp.Storage.Types
                        Pos.Modern.Txp.Storage.UtxoView
                        Pos.Modern.Txp.Holder
                        Pos.Modern.Ssc.GodTossing.LocalData.LocalData
                        Pos.Modern.Ssc.GodTossing.LocalData.Types
                        Pos.Modern.Ssc.GodTossing.LocalData.Helpers
                        Pos.Modern.Ssc.GodTossing.Storage.Storage
                        Pos.Modern.Ssc.GodTossing.Helpers
                        Pos.Modern.Ssc.GodTossing.Storage.Types
                        Pos.Modern.Ssc.GodTossing.Workers
                        Pos.Modern.Ssc.GodTossing.Functions
                        Pos.Ssc.Extra.Holder
<<<<<<< HEAD
                        Pos.Ssc.Extra.LocalData
                        Pos.Ssc.Extra.MonadLD
=======
                        Pos.Modern.Ssc.GodTossing.Secret.SecretStorage
                        Pos.Modern.Ssc.GodTossing.Secret.Types
>>>>>>> 980fbceb
                        Pos.Ssc.GodTossing.Arbitrary
                        Pos.Ssc.GodTossing.Error
                        Pos.Ssc.GodTossing.Functions
                        Pos.Ssc.GodTossing.Genesis
                        Pos.Ssc.GodTossing.Listener.Listeners
                        Pos.Ssc.GodTossing.LocalData.LocalData
                        Pos.Ssc.GodTossing.LocalData.Types
                        Pos.Ssc.GodTossing.SecretStorage
                        Pos.Ssc.GodTossing.SecretStorage.Acidic
                        Pos.Ssc.GodTossing.SecretStorage.State
                        Pos.Ssc.GodTossing.SecretStorage.Types
                        Pos.Ssc.GodTossing.Storage.Storage
                        Pos.Ssc.GodTossing.Storage.Types
                        Pos.Ssc.GodTossing.Worker.Workers
                        Pos.Ssc.GodTossing.Seed
                        Pos.Ssc.GodTossing.Types.Base
                        Pos.Ssc.GodTossing.Types.Instance
                        Pos.Ssc.GodTossing.Types.Message
                        Pos.Ssc.GodTossing.Types.Type
                        Pos.Ssc.GodTossing.Types.Types
                        Pos.Ssc.GodTossing.Utils
                        Pos.State.Storage.Block
                        Pos.State.Storage.Types
                        Pos.Statistics.Helpers
                        Pos.Statistics.MonadStats
                        Pos.Statistics.StatEntry
                        Pos.Statistics.Tx
                        Pos.Txp.Types.Communication
                        Pos.Txp.LocalData
                        Pos.Types.Utxo.Class
                        Pos.Types.Utxo.Functions
                        Pos.Types.Utxo.Pure
                        Pos.Worker.Block
                        Pos.Worker.Stats
                        Pos.Util.Arbitrary
                        Pos.Util.NotImplemented
  if flag(with-web)
    other-modules:      Pos.Aeson.Crypto
                        Pos.Aeson.Types
                        Pos.Web.Api
                        Pos.Web.Doc
                        Pos.Web.Server
                        Pos.Web.Types
  if flag(with-wallet)
    other-modules:      Pos.Wallet.Tx
                        Pos.Wallet.Tx.Pure
                        Pos.Wallet.WalletMode
                        Pos.Wallet.Launcher
                        Pos.Wallet.Launcher.Runner
                        Pos.Wallet.Launcher.Param
                        Pos.Wallet.KeyStorage
                        Pos.Wallet.State
                        Pos.Wallet.State.Acidic
                        Pos.Wallet.State.Holder
                        Pos.Wallet.State.State
                        Pos.Wallet.State.Storage
                        Pos.Wallet.State.Storage.Block
                        Pos.Wallet.State.Storage.Tx
                        Pos.Wallet.Context
                        Pos.Wallet.Context.Class
                        Pos.Wallet.Context.Context
                        Pos.Wallet.Context.Holder
  if (flag(with-wallet) && flag(with-web))
    other-modules:      Pos.Aeson.ClientTypes
                        Pos.Wallet.Web.Api
                        Pos.Wallet.Web.Doc
                        Pos.Wallet.Web.Server
                        Pos.Wallet.Web.Server.Methods
                        Pos.Wallet.Web.Server.Full
                        Pos.Wallet.Web.Server.Lite
                        Pos.Wallet.Web.State
                        Pos.Wallet.Web.State.Acidic
                        Pos.Wallet.Web.State.Holder
                        Pos.Wallet.Web.State.State
                        Pos.Wallet.Web.State.Storage
  build-depends:        IfElse
                      , HsOpenSSL
                      , QuickCheck
                      , UtilityTM
                      , acid-state
                      , aeson >= 0.11.2.1
                      , ansi-terminal
                      , async
                      , base
                      , base58-bytestring
                      , binary
                      , binary-conduit >= 1.2.4.1
                      , binary-orphans
                      , bytestring
                      , cereal
                      , conduit >= 1.2.8
                      , containers
                      , cryptonite >= 0.19 && < 0.21
                      , data-default
                      , deepseq
                      , derive
                      , deriving-compat
                      , digest
                      , directory
                      , dlist
                      , ed25519
                      , exceptions
                      , file-embed >= 0.0.10
                      , filelock >= 0.1.0.1
                      , filepath
                      , focus
                      , formatting
                      , hashable
                      , kademlia
                      , lens
                      , lifted-async
                      , log-warper >= 0.1.0
                      , lrucache
                      , memory
                      , mmorph
                      , monad-control
                      , monad-loops
                      , mono-traversable
                      , mtl
                      , parsec
                      , plutus-prototype
                      , pvss
                      , quickcheck-instances
                      , random
                      , resourcet
                      , rocksdb
                      , safecopy
                      , serokell-util
                      , stm
                      , stm-containers
                      , tagged
                      , template-haskell
                      , text
                      , text-format
                      , time
                      , time-units
                      , time-warp
                      , transformers
                      , transformers-base
                      , universum >= 0.1.11
                      , unordered-containers
                      , vector
                      , yaml

  if flag(with-web)
    build-depends:      http-types
                      , servant >= 0.8.1
                      , servant-docs >= 0.8.1
                      , servant-server >= 0.8.1
                      , wai
                      , wai-extra
                      , warp
  hs-source-dirs:       src
  default-language:     Haskell2010
  ghc-options:         -Wall
                       -fno-warn-orphans
                       -O2
  default-extensions:   DeriveDataTypeable
                        DeriveGeneric
                        GeneralizedNewtypeDeriving
                        NoImplicitPrelude
                        OverloadedStrings
                        RecordWildCards
                        TypeApplications

  build-tools: cpphs >= 1.19
  ghc-options: -pgmP cpphs -optP --cpp

  if flag(asserts)
    cpp-options: -DASSERTS_ON
  if flag(dev-mode)
    cpp-options: -DDEV_MODE
  if flag(with-web)
    cpp-options: -DWITH_WEB
  if flag(with-wallet)
    cpp-options: -DWITH_WALLET

executable cardano-node
  hs-source-dirs:      src/node
  main-is:             Main.hs
  other-modules:       NodeOptions
  build-depends:       base
                     , binary
                     , bytestring
                     , cardano-sl
                     , data-default
                     , directory
                     , filepath
                     , formatting
                     , log-warper >= 0.1.0
                     , optparse-simple
                     , parsec
                     , serokell-util
                     , time-warp
                     , universum >= 0.1.11
  default-language:    Haskell2010
  ghc-options:         -threaded -rtsopts
                       -Wall
                       -fno-warn-orphans
                       -with-rtsopts=-N
                       -O2
  default-extensions:   DeriveDataTypeable
                        DeriveGeneric
                        GeneralizedNewtypeDeriving
                        NoImplicitPrelude
                        OverloadedStrings
                        RecordWildCards
                        TypeApplications

  build-tools: cpphs >= 1.19
  ghc-options: -pgmP cpphs -optP --cpp

  if flag(with-web)
    cpp-options: -DWITH_WEB

executable cardano-analyzer
  hs-source-dirs:      src/analyzer
  main-is:             Main.hs
  other-modules:       AnalyzerOptions
  build-depends:       base
                     , aeson
                     , attoparsec
                     , bytestring
                     , cardano-sl
                     , formatting
                     , log-warper >= 0.1.0
                     , optparse-simple
                     , serokell-util
                     , text
                     , time
                     , time-warp
                     , universum >= 0.1.11
                     , unordered-containers
  default-language:    Haskell2010
  ghc-options:         -threaded -rtsopts
                       -Wall
                       -fno-warn-orphans
                       -with-rtsopts=-N
                       -O2
  default-extensions:   DeriveDataTypeable
                        DeriveGeneric
                        GeneralizedNewtypeDeriving
                        NoImplicitPrelude
                        OverloadedStrings
                        RecordWildCards
                        TypeApplications

  build-tools: cpphs >= 1.19
  ghc-options: -pgmP cpphs -optP --cpp

executable cardano-wallet
  hs-source-dirs:      src/wallet
  main-is:             Main.hs
  other-modules:       WalletOptions
                       Command
  build-depends:       QuickCheck
                     , base
                     , base58-bytestring
                     , binary
                     , bytestring
                     , cardano-sl
                     , formatting
                     , lens
                     , lifted-async
                     , log-warper >= 0.1.0
                     , mtl
                     , optparse-applicative
                     , parsec
                     , serokell-util
                     , text
                     , time
                     , time-warp
                     , universum >= 0.1.11
                     , unordered-containers
  default-language:    Haskell2010
  ghc-options:         -threaded -rtsopts
                       -Wall
                       -fno-warn-orphans
                       -with-rtsopts=-N
                       -O2
  default-extensions:   DeriveDataTypeable
                        DeriveGeneric
                        GeneralizedNewtypeDeriving
                        NoImplicitPrelude
                        OverloadedStrings
                        RecordWildCards
                        TypeApplications

  build-tools: cpphs >= 1.19
  ghc-options: -pgmP cpphs -optP --cpp

  if flag(with-wallet)
    buildable:         True
  else
    buildable:         False

  if flag(with-web)
    cpp-options: -DWITH_WEB


executable cardano-wallet-hs2purs
  hs-source-dirs:      src/wallet-purescript
  main-is:             Main.hs
  other-modules:       PSTypes
  build-depends:       base
                     , cardano-sl
                     , purescript-bridge
                     , universum >= 0.1.11
  default-language:    Haskell2010
  ghc-options:         -threaded -rtsopts
                       -Wall
                       -fno-warn-orphans
                       -with-rtsopts=-N
                       -O2
  default-extensions:   DeriveDataTypeable
                        DeriveGeneric
                        GeneralizedNewtypeDeriving
                        NoImplicitPrelude
                        OverloadedStrings
                        RecordWildCards
                        TypeApplications

  build-tools: cpphs >= 1.19
  ghc-options: -pgmP cpphs -optP --cpp

  if flag(with-wallet) && flag(with-web)
    buildable:         True
  else
    buildable:         False

  if flag(with-web)
    cpp-options: -DWITH_WEB

executable cardano-smart-generator
  hs-source-dirs:      src/smart-generator
  main-is:             Main.hs
  other-modules:       GenOptions
                       TxGeneration
                       TxAnalysis
                       Util
  build-depends:       QuickCheck
                     , base
                     , aeson
                     , array
                     , bytestring
                     , data-default
                     , cardano-sl
                     , filepath
                     , formatting
                     , lens
                     , lifted-async
                     , log-warper >= 0.1.0
                     , optparse-applicative
                     , parsec
                     , random
                     , random-shuffle
                     , serokell-util
                     , stm
                     , text
                     , time
                     , time-warp
                     , universum >= 0.1.11
                     , unordered-containers
                     , vector
  default-language:    Haskell2010
  ghc-options:         -threaded -rtsopts
                       -Wall
                       -fno-warn-orphans
                       -with-rtsopts=-N
                       -O2
  default-extensions:   DeriveDataTypeable
                        DeriveGeneric
                        GeneralizedNewtypeDeriving
                        NoImplicitPrelude
                        OverloadedStrings
                        RecordWildCards
                        TypeApplications

  build-tools: cpphs >= 1.19
  ghc-options: -pgmP cpphs -optP --cpp

  if flag(with-wallet)
    buildable:         True
  else
    buildable:         False

executable cardano-web-docs
  hs-source-dirs:      src/web-docs
  main-is:             Main.hs
  build-depends:       base
                     , cardano-sl
                     , universum >= 0.1.11
  default-language:    Haskell2010
  ghc-options:         -threaded -rtsopts
                       -Wall
                       -fno-warn-orphans
                       -with-rtsopts=-N
                       -O2
  default-extensions:   DeriveDataTypeable
                        DeriveGeneric
                        GeneralizedNewtypeDeriving
                        NoImplicitPrelude
                        OverloadedStrings
                        RecordWildCards
                        TypeApplications

  build-tools: cpphs >= 1.19
  ghc-options: -pgmP cpphs -optP --cpp

  if flag(with-web)
    buildable:         True
  else
    buildable:         False

executable cardano-wallet-web-docs
  hs-source-dirs:      src/wallet-web-docs
  main-is:             Main.hs
  build-depends:       base
                     , cardano-sl
                     , universum >= 0.1.11
                     , unordered-containers
                     , vector
  default-language:    Haskell2010
  ghc-options:         -threaded -rtsopts
                       -Wall
                       -fno-warn-orphans
                       -with-rtsopts=-N
                       -O2
  default-extensions:   DeriveDataTypeable
                        DeriveGeneric
                        GeneralizedNewtypeDeriving
                        NoImplicitPrelude
                        OverloadedStrings
                        RecordWildCards
                        TypeApplications

  build-tools: cpphs >= 1.19
  ghc-options: -pgmP cpphs -optP --cpp

  if flag(with-web) && flag(with-wallet)
    buildable:         True
  else
    buildable:         False

executable cardano-checks
  hs-source-dirs:      src/checks
  main-is:             Main.hs
  build-depends:       base
                     , containers
                     , foldl
                     , text
                     , turtle
  default-language:    Haskell2010
  ghc-options:         -threaded
                       -Wall
                       -O2
  default-extensions:  OverloadedStrings

test-suite cardano-test
  main-is:             Test.hs
  other-modules:       Spec
                       Test.Pos.CryptoSpec
                       Test.Pos.FollowTheSatoshiSpec
                       Test.Pos.MerkleSpec
                       Test.Pos.SlottingSpec
                       Test.Pos.Ssc.GodTossing.Identity.BinarySpec
                       Test.Pos.Ssc.GodTossing.Identity.SafeCopySpec
                       Test.Pos.Ssc.GodTossing.SeedSpec
                       Test.Pos.Ssc.GodTossing.Types.BaseSpec
                       Test.Pos.Types.AddressSpec
                       Test.Pos.Types.BlockSpec
                       Test.Pos.Types.Identity.BinarySpec
                       Test.Pos.Types.Identity.SafeCopySpec
                       Test.Pos.Types.Identity.TimestampSpec
                       Test.Pos.Types.SlottingSpec
                       Test.Pos.Types.TxSpec
                       Test.Pos.Types.UtxoSpec
                       Test.Pos.Util
                       Test.Pos.UtilSpec
  type:                exitcode-stdio-1.0
  build-depends:       QuickCheck
                     , base
                     , binary
                     , bytestring
                     , cardano-sl
                     , cereal
                     , containers
                     , cryptonite
                     , formatting
                     , hspec
                     , lens
                     , log-warper >= 0.1.0
                     , memory
                     , mtl
                     , quickcheck-instances
                     , random
                     , safecopy
                     , serokell-util
                     , regex-tdfa
                     , regex-tdfa-text
                     , time-units
                     , time-warp
                     , universum >= 0.1.11
                     , unordered-containers
                     , vector
  hs-source-dirs:      test
  default-language:    Haskell2010
  ghc-options:         -threaded
                       -rtsopts
                       -Wall
                       -fno-warn-orphans
                       -with-rtsopts=-N
  default-extensions:   DeriveDataTypeable
                        DeriveGeneric
                        GeneralizedNewtypeDeriving
                        NoImplicitPrelude
                        OverloadedStrings
                        RecordWildCards
                        TypeApplications

  build-tools: cpphs >= 1.19
  ghc-options: -pgmP cpphs -optP --cpp

benchmark cardano-bench-criterion
  hs-source-dirs:      bench
  main-is:             Local/Criterion.hs
  other-modules:       Bench.Pos.Criterion.FollowTheSatoshiBench
                       Bench.Pos.Criterion.TxSigningBench
                       Bench.Pos.Criterion.TxVerifyingBench
  type:                exitcode-stdio-1.0
  build-depends:       QuickCheck
                     , base
                     , binary
                     , bytestring
                     , cardano-sl
                     , containers
                     , criterion
                     , derive
                     , formatting
                     , hashtables
                     , lens
                     , log-warper >= 0.1.0
                     , serokell-util
                     , text-format
                     , universum >= 0.1.11
                     , vector
  default-language:    Haskell2010
  ghc-options:         -threaded -rtsopts
                       -with-rtsopts=-N
                       -Wall
                       -fno-warn-orphans
                       -O2
  default-extensions:   DeriveDataTypeable
                        DeriveGeneric
                        GeneralizedNewtypeDeriving
                        NoImplicitPrelude
                        OverloadedStrings
                        RecordWildCards
                        TypeApplications

  build-tools: cpphs >= 1.19
  ghc-options: -pgmP cpphs -optP --cpp<|MERGE_RESOLUTION|>--- conflicted
+++ resolved
@@ -179,13 +179,10 @@
                         Pos.Modern.Ssc.GodTossing.Workers
                         Pos.Modern.Ssc.GodTossing.Functions
                         Pos.Ssc.Extra.Holder
-<<<<<<< HEAD
                         Pos.Ssc.Extra.LocalData
                         Pos.Ssc.Extra.MonadLD
-=======
                         Pos.Modern.Ssc.GodTossing.Secret.SecretStorage
                         Pos.Modern.Ssc.GodTossing.Secret.Types
->>>>>>> 980fbceb
                         Pos.Ssc.GodTossing.Arbitrary
                         Pos.Ssc.GodTossing.Error
                         Pos.Ssc.GodTossing.Functions
