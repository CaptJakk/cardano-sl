--- conflicted
+++ resolved
@@ -27,8 +27,7 @@
     csvLine h txType node time txCount = hPutStrLn h $ show time ++ "," ++ show txCount ++ "," ++ txType ++ "," ++ show node
     
     toTxType :: String -> JLMemPool -> String
-<<<<<<< HEAD
-    toTxType s JLMemPool{..} = "mp_" ++ toString jlmReason ++ "_" ++ s
+    toTxType s JLMemPool{..} = "mp_" ++ show jlmReason ++ "_" ++ s
 
 focusToCSV :: FilePath -> [(Timestamp, NodeIndex, Focus)] -> IO ()
 focusToCSV f xs = withFile f WriteMode $ \h -> do
@@ -49,7 +48,4 @@
 
     csvLine :: Handle -> Timestamp -> Double -> Double -> NodeIndex -> String -> BlockHash -> IO ()
     csvLine h ts dt0 dt node t he =
-        hPutStrLn h $ show ts ++ "," ++ show dt0 ++ "," ++ show dt ++ "," ++ show node ++ "," ++ t ++ "," ++ toString he 
-=======
-    toTxType s JLMemPool{..} = "mp_" ++ show jlmReason ++ "_" ++ s
->>>>>>> 9e5967d6
+        hPutStrLn h $ show ts ++ "," ++ show dt0 ++ "," ++ show dt ++ "," ++ show node ++ "," ++ t ++ "," ++ toString he 