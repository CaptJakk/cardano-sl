--- conflicted
+++ resolved
@@ -157,13 +157,8 @@
 import           Pos.Binary.Class       (Bi)
 import           Pos.Binary.Script      ()
 import           Pos.Constants          (sharedSeedLength)
-<<<<<<< HEAD
-import           Pos.Crypto             (Hash, ProxySignature, PublicKey, Signature,
-                                         VssPublicKey, hash, hashHexF, shortHashF)
-=======
 import           Pos.Crypto             (Hash, ProxySecretKey, ProxySignature, PublicKey,
                                          Signature, hash, hashHexF, shortHashF)
->>>>>>> 2925ef7b
 import           Pos.Merkle             (MerkleRoot, MerkleTree, mtRoot, mtSize)
 import           Pos.Script             (Script)
 import           Pos.Ssc.Class.Types    (Ssc (..))
