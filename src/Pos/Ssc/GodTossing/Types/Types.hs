{-# LANGUAGE DeriveGeneric   #-}
{-# LANGUAGE TemplateHaskell #-}
{-# LANGUAGE TypeFamilies    #-}

-- | Some types related to GodTossing necessary for Ssc instance.

module Pos.Ssc.GodTossing.Types.Types
       (
         -- * Instance types
         GtPayload (..)
       , GtProof (..)
       , GtGlobalState (..)

       -- * Lenses
       -- ** GtPayload
       , gsCommitments
       , gsOpenings
       , gsShares
       , gsVssCertificates
       , mkGtProof
       , _gpCertificates
       ) where

import           Control.Lens                  (makeLenses)
import           Data.Binary                   (Binary)
import qualified Data.HashMap.Strict           as HM
import           Data.MessagePack              (MessagePack)
import           Data.SafeCopy                 (base, deriveSafeCopySimple)
import qualified Data.Text                     as T
import           Data.Text.Buildable           (Buildable (..))
import           Data.Text.Lazy.Builder        (fromText)
import           Formatting                    (sformat, (%))
import           Serokell.Util                 (listJson)
import           Universum

import           Pos.Crypto                    (Hash, hash)
import           Pos.Ssc.GodTossing.Types.Base (CommitmentsMap, OpeningsMap, SharesMap,
                                                VssCertificatesMap)

----------------------------------------------------------------------------
-- SscGlobalState
----------------------------------------------------------------------------
-- | MPC-related content of main body.
data GtGlobalState = GtGlobalState
    { -- | Commitments are added during the first phase of epoch.
      _gsCommitments     :: !CommitmentsMap
      -- | Openings are added during the second phase of epoch.
    , _gsOpenings        :: !OpeningsMap
      -- | Decrypted shares to be used in the third phase.
    , _gsShares          :: !SharesMap
      -- | Vss certificates are added at any time if they are valid and
      -- received from stakeholders.
    , _gsVssCertificates :: !VssCertificatesMap
    } deriving (Show, Generic)

deriveSafeCopySimple 0 'base ''GtGlobalState
makeLenses ''GtGlobalState

instance Binary GtGlobalState
instance MessagePack GtGlobalState

<<<<<<< HEAD
instance Buildable GtGlobalState where
    build GtGlobalState {..} =
        mconcat
            [
              formatCommitments
=======
instance Buildable GtPayload where
    build GtPayload {..} =
        formatMPC $ mconcat
            [ (formatCommitments :: Text)
>>>>>>> bd499e8f
            , formatOpenings
            , formatShares
            , formatCertificates
            ]
      where
        formatMPC msg
            | T.null msg = "  no MPC data"
            | otherwise = fromText msg
        formatIfNotNull formatter l
            | null l = mempty
            | otherwise = sformat formatter l
        formatCommitments =
            formatIfNotNull
                ("  commitments from: "%listJson%"\n")
                (HM.keys _gsCommitments)
        formatOpenings =
            formatIfNotNull
                ("  openings from: "%listJson%"\n")
                (HM.keys _gsOpenings)
        formatShares =
            formatIfNotNull
                ("  shares from: "%listJson%"\n")
                (HM.keys _gsShares)
        formatCertificates =
            formatIfNotNull
                ("  certificates from: "%listJson%"\n")
                (HM.keys _gsVssCertificates)

----------------------------------------------------------------------------
-- SscPayload
----------------------------------------------------------------------------
-- | Block payload
data GtPayload
    = CommitmentsPayload  !CommitmentsMap !VssCertificatesMap
    | OpeningsPayload     !OpeningsMap    !VssCertificatesMap
    | SharesPayload       !SharesMap      !VssCertificatesMap
    | CertificatesPayload !VssCertificatesMap
    deriving (Show, Generic)

_gpCertificates :: GtPayload -> VssCertificatesMap
_gpCertificates (CommitmentsPayload _ certs) = certs
_gpCertificates (OpeningsPayload _ certs)    = certs
_gpCertificates (SharesPayload _ certs)      = certs
_gpCertificates (CertificatesPayload certs)  = certs

deriveSafeCopySimple 0 'base ''GtPayload

instance Binary GtPayload
instance MessagePack GtPayload

instance Buildable GtPayload where
    build gp =
        case gp of
            CommitmentsPayload comms certs     ->
                formatTwo formatCommitments comms certs
            OpeningsPayload  openings certs    ->
                formatTwo formatOpenings openings certs
            SharesPayload shares certs         ->
                formatTwo formatShares shares certs
            CertificatesPayload certs          ->
                formatCertificates certs
      where
        formatIfNotNull formatter l
            | null l = mempty
            | otherwise = bprint formatter l
        formatCommitments comms =
            formatIfNotNull
                ("  commitments from: "%listJson%"\n")
                (HM.keys comms)
        formatOpenings openings =
            formatIfNotNull
                ("  openings from: "%listJson%"\n")
                (HM.keys openings)
        formatShares shares =
            formatIfNotNull
                ("  shares from: "%listJson%"\n")
                (HM.keys shares)
        formatCertificates certs =
            formatIfNotNull
                ("  certificates from: "%listJson%"\n")
                (HM.keys certs)
        formatTwo formatter hm certs =
              mconcat
                  [
                    formatter hm
                  , formatCertificates certs
                  ]

----------------------------------------------------------------------------
-- SscProof
----------------------------------------------------------------------------
-- | Proof of MpcData.
-- We can use ADS for commitments, opennings, shares as well,
-- if we find it necessary.
data GtProof
    = CommitmentsProof !(Hash CommitmentsMap) !(Hash VssCertificatesMap)
    | OpeningsProof !(Hash OpeningsMap) !(Hash VssCertificatesMap)
    | SharesProof !(Hash SharesMap) !(Hash VssCertificatesMap)
    | CertificatesProof !(Hash VssCertificatesMap)
    deriving (Show, Eq, Generic)

deriveSafeCopySimple 0 'base ''GtProof

instance Binary GtProof
instance MessagePack GtProof

-- | Smart constructor for 'GtProof' from 'GtPayload'.
mkGtProof :: GtPayload -> GtProof
mkGtProof payload =
    case payload of
        CommitmentsPayload comms certs ->
            proof CommitmentsProof comms certs
        OpeningsPayload openings certs ->
            proof OpeningsProof openings certs
        SharesPayload shares certs     ->
            proof SharesProof shares certs
        CertificatesPayload certs      ->
            CertificatesProof $ hash certs
      where
        proof constr hm cert =
            constr (hash hm) (hash cert)<|MERGE_RESOLUTION|>--- conflicted
+++ resolved
@@ -28,8 +28,8 @@
 import           Data.SafeCopy                 (base, deriveSafeCopySimple)
 import qualified Data.Text                     as T
 import           Data.Text.Buildable           (Buildable (..))
-import           Data.Text.Lazy.Builder        (fromText)
-import           Formatting                    (sformat, (%))
+import           Data.Text.Lazy.Builder        (Builder, fromText)
+import           Formatting                    (bprint, sformat, (%))
 import           Serokell.Util                 (listJson)
 import           Universum
 
@@ -59,23 +59,16 @@
 instance Binary GtGlobalState
 instance MessagePack GtGlobalState
 
-<<<<<<< HEAD
 instance Buildable GtGlobalState where
     build GtGlobalState {..} =
-        mconcat
-            [
-              formatCommitments
-=======
-instance Buildable GtPayload where
-    build GtPayload {..} =
         formatMPC $ mconcat
-            [ (formatCommitments :: Text)
->>>>>>> bd499e8f
+            [ formatCommitments
             , formatOpenings
             , formatShares
             , formatCertificates
             ]
       where
+        formatMPC :: Text -> Builder
         formatMPC msg
             | T.null msg = "  no MPC data"
             | otherwise = fromText msg
