-- | High level workers.

module Pos.Worker
       ( allWorkers
       , allWorkersCount
       ) where

import           Data.Tagged           (untag)
import           Universum

<<<<<<< HEAD
import           Pos.Block.Worker        (blkWorkers)
import           Pos.Communication       (OutSpecs, SysStartResponse (..), WorkerSpec,
                                          onNewSlotWithLoggingWorker, oneMsgH, toOutSpecs)
import           Pos.Communication.Relay (relayWorkers)
import           Pos.Constants           (isDevelopment, sysTimeBroadcastSlots)
import           Pos.Context             (NodeContext (..), getNodeContext,
                                          setNtpLastSlot)
import           Pos.Delegation.Worker   (dlgWorkers)
import           Pos.DHT.Model.Neighbors (sendToNeighbors)
import           Pos.DHT.Workers         (dhtWorkers)
import           Pos.Lrc.Worker          (lrcOnNewSlotWorker)
import           Pos.Security.Workers    (SecurityWorkersClass, securityWorkers)
import           Pos.Slotting            (getSlotDuration)
import           Pos.Ssc.Class.Workers   (SscWorkersClass, sscWorkers)
import           Pos.Types               (flattenSlotId, slotIdF)
import           Pos.Update              (usWorkers)
import           Pos.Util                (mconcatPair, waitRandomInterval)
import           Pos.Util.TimeWarp       (ms)
import           Pos.Worker.Stats        (statsWorkers)
import           Pos.WorkMode            (WorkMode)
=======
import           Pos.Block.Worker      (blkWorkers)
import           Pos.Communication     (OutSpecs, WorkerSpec, wrapActionSpec)
import           Pos.Delegation.Worker (dlgWorkers)
import           Pos.DHT.Workers       (dhtWorkers)
import           Pos.Lrc.Worker        (lrcOnNewSlotWorker)
import           Pos.Security.Workers  (SecurityWorkersClass, securityWorkers)
import           Pos.Slotting          (slottingWorker)
import           Pos.Ssc.Class.Workers (SscWorkersClass, sscWorkers)
import           Pos.Ssc.GodTossing    (SscGodTossing)
import           Pos.Update            (usWorkers)
import           Pos.Util              (mconcatPair)
import           Pos.Worker.SysStart   (sysStartWorker)
import           Pos.WorkMode          (ProductionMode, WorkMode)
>>>>>>> 8d509fd7

-- | All, but in reality not all, workers used by full node.
allWorkers
    :: (SscWorkersClass ssc, SecurityWorkersClass ssc, WorkMode ssc m)
    => ([WorkerSpec m], OutSpecs)
allWorkers = mconcatPair
<<<<<<< HEAD
    [ first pure onNewSlotWorker
    , dhtWorkers
    , blkWorkers
    , dlgWorkers
    , untag sscWorkers
    , untag securityWorkers
    , first pure lrcOnNewSlotWorker
    , usWorkers
    , relayWorkers
=======
    [ wrap' "dht"        $ dhtWorkers
    , wrap' "block"      $ blkWorkers
    , wrap' "delegation" $ dlgWorkers
    , wrap' "ssc"        $ untag sscWorkers
    , wrap' "security"   $ untag securityWorkers
    , wrap' "lrc"        $ first pure lrcOnNewSlotWorker
    , wrap' "us"         $ usWorkers
    , wrap' "slotting"   $ first pure slottingWorker
    , wrap' "sysStart"   $ first pure sysStartWorker
    -- I don't know, guys, I don't know :(
    -- , const ([], mempty) statsWorkers
>>>>>>> 8d509fd7
    ]
  where
    wrap' lname = first (map $ wrapActionSpec $ "worker" <> lname)

allWorkersCount :: Int
allWorkersCount = length $ fst (allWorkers @SscGodTossing @(ProductionMode SscGodTossing))<|MERGE_RESOLUTION|>--- conflicted
+++ resolved
@@ -8,30 +8,9 @@
 import           Data.Tagged           (untag)
 import           Universum
 
-<<<<<<< HEAD
-import           Pos.Block.Worker        (blkWorkers)
-import           Pos.Communication       (OutSpecs, SysStartResponse (..), WorkerSpec,
-                                          onNewSlotWithLoggingWorker, oneMsgH, toOutSpecs)
-import           Pos.Communication.Relay (relayWorkers)
-import           Pos.Constants           (isDevelopment, sysTimeBroadcastSlots)
-import           Pos.Context             (NodeContext (..), getNodeContext,
-                                          setNtpLastSlot)
-import           Pos.Delegation.Worker   (dlgWorkers)
-import           Pos.DHT.Model.Neighbors (sendToNeighbors)
-import           Pos.DHT.Workers         (dhtWorkers)
-import           Pos.Lrc.Worker          (lrcOnNewSlotWorker)
-import           Pos.Security.Workers    (SecurityWorkersClass, securityWorkers)
-import           Pos.Slotting            (getSlotDuration)
-import           Pos.Ssc.Class.Workers   (SscWorkersClass, sscWorkers)
-import           Pos.Types               (flattenSlotId, slotIdF)
-import           Pos.Update              (usWorkers)
-import           Pos.Util                (mconcatPair, waitRandomInterval)
-import           Pos.Util.TimeWarp       (ms)
-import           Pos.Worker.Stats        (statsWorkers)
-import           Pos.WorkMode            (WorkMode)
-=======
 import           Pos.Block.Worker      (blkWorkers)
-import           Pos.Communication     (OutSpecs, WorkerSpec, wrapActionSpec)
+import           Pos.Communication     (OutSpecs, WorkerSpec, relayWorkers,
+                                        wrapActionSpec)
 import           Pos.Delegation.Worker (dlgWorkers)
 import           Pos.DHT.Workers       (dhtWorkers)
 import           Pos.Lrc.Worker        (lrcOnNewSlotWorker)
@@ -43,24 +22,12 @@
 import           Pos.Util              (mconcatPair)
 import           Pos.Worker.SysStart   (sysStartWorker)
 import           Pos.WorkMode          (ProductionMode, WorkMode)
->>>>>>> 8d509fd7
 
 -- | All, but in reality not all, workers used by full node.
 allWorkers
     :: (SscWorkersClass ssc, SecurityWorkersClass ssc, WorkMode ssc m)
     => ([WorkerSpec m], OutSpecs)
 allWorkers = mconcatPair
-<<<<<<< HEAD
-    [ first pure onNewSlotWorker
-    , dhtWorkers
-    , blkWorkers
-    , dlgWorkers
-    , untag sscWorkers
-    , untag securityWorkers
-    , first pure lrcOnNewSlotWorker
-    , usWorkers
-    , relayWorkers
-=======
     [ wrap' "dht"        $ dhtWorkers
     , wrap' "block"      $ blkWorkers
     , wrap' "delegation" $ dlgWorkers
@@ -70,9 +37,9 @@
     , wrap' "us"         $ usWorkers
     , wrap' "slotting"   $ first pure slottingWorker
     , wrap' "sysStart"   $ first pure sysStartWorker
+    , wrap' "relay"      $ relayWorkers
     -- I don't know, guys, I don't know :(
     -- , const ([], mempty) statsWorkers
->>>>>>> 8d509fd7
     ]
   where
     wrap' lname = first (map $ wrapActionSpec $ "worker" <> lname)
