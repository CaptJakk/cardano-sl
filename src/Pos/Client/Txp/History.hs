--- conflicted
+++ resolved
@@ -28,27 +28,6 @@
 
 import           Universum
 
-<<<<<<< HEAD
-import           Control.Lens              (makeLenses, (%=))
-import           Control.Monad.Loops       (unfoldrM)
-import           Control.Monad.Trans       (MonadTrans)
-import           Control.Monad.Trans.Maybe (MaybeT (..))
-import qualified Data.DList                as DL
-import qualified Data.HashSet              as HS
-import           Data.Tagged               (Tagged (..))
-import           System.Wlog               (WithLogger)
-
-import           Pos.Constants             (blkSecurityParam)
-import qualified Pos.Context               as PC
-import           Pos.Crypto                (WithHash (..), withHash)
-import           Pos.DB                    (MonadDB)
-import qualified Pos.DB.Block              as DB
-import           Pos.DB.Error              (DBError (..))
-import qualified Pos.DB.GState             as GS
-import           Pos.Slotting              (MonadSlots)
-import           Pos.Ssc.Class             (SscHelpersClass)
-import           Pos.WorkMode              (TxpExtra_TMP)
-=======
 import           Control.Lens                 (makeLenses, (%=))
 import           Control.Monad.Loops          (unfoldrM)
 import           Control.Monad.Trans          (MonadTrans)
@@ -56,6 +35,7 @@
 import           Control.Monad.Trans.Maybe    (MaybeT (..))
 import           Data.Coerce                  (coerce)
 import qualified Data.DList                   as DL
+import qualified Data.HashSet                 as HS
 import           Data.Tagged                  (Tagged (..))
 import qualified Ether
 import           System.Wlog                  (WithLogger)
@@ -70,34 +50,21 @@
 import           Pos.Slotting                 (MonadSlots)
 import           Pos.Ssc.Class                (SscHelpersClass)
 import           Pos.WorkMode.Class           (TxpExtra_TMP)
->>>>>>> 14b1671d
 #ifdef WITH_EXPLORER
 import           Pos.Explorer                 (eTxProcessTransaction)
 #else
 import           Pos.Txp                      (MonadTxpMem, txProcessTransaction)
 #endif
-<<<<<<< HEAD
-import           Pos.Txp                   (MonadUtxoRead, Tx (..), TxAux, TxDistribution,
-                                            TxId, TxOut (..), TxOutAux (..), TxWitness,
-                                            TxpHolder, Utxo, UtxoStateT, applyTxToUtxo,
-                                            evalUtxoStateT, filterUtxoByAddrs,
-                                            getLocalTxs, runUtxoStateT, topsortTxs,
-                                            txOutAddress, utxoGet)
-import           Pos.Types                 (Address, Block, ChainDifficulty, HeaderHash,
-                                            blockTxas, difficultyL, prevBlockL)
-import           Pos.Util                  (ether, maybeThrow)
-=======
 import           Pos.Txp                      (MonadUtxoRead, Tx (..), TxAux,
                                                TxDistribution, TxId, TxOut, TxOutAux (..),
                                                TxWitness, Utxo, UtxoStateT, applyTxToUtxo,
-                                               evalUtxoStateT, filterUtxoByAddr,
+                                               evalUtxoStateT, filterUtxoByAddrs,
                                                getLocalTxs, runUtxoStateT, topsortTxs,
                                                txOutAddress, utxoGet)
 import           Pos.Types                    (Address, Block, ChainDifficulty,
                                                HeaderHash, blockTxas, difficultyL,
                                                prevBlockL)
 import           Pos.Util                     (ether, maybeThrow)
->>>>>>> 14b1671d
 
 -- Remove this once there's no #ifdef-ed Pos.Txp import
 {-# ANN module ("HLint: ignore Use fewer imports" :: Text) #-}
@@ -226,19 +193,11 @@
     ) => MonadTxHistory (Ether.TaggedTrans TxHistoryRedirectTag t m)
   where
     getTxHistory :: forall ssc. SscHelpersClass ssc
-<<<<<<< HEAD
-                 => Tagged ssc ([Address] -> Maybe (HeaderHash, Utxo) -> TxpHolder TxpExtra_TMP m TxHistoryAnswer)
+                 => Tagged ssc ([Address] -> Maybe (HeaderHash, Utxo) -> TxHistoryRedirect m TxHistoryAnswer)
     getTxHistory = Tagged $ \addrs mInit -> do
         tip <- GS.getTip
 
-        let getGenUtxo = PC.ncGenesisUtxo <$> PC.getNodeContext
-=======
-                 => Tagged ssc (Address -> Maybe (HeaderHash, Utxo) -> TxHistoryRedirect m TxHistoryAnswer)
-    getTxHistory = Tagged $ \addr mInit -> do
-        tip <- GS.getTip
-
-        let getGenUtxo = Ether.asks' (filterUtxoByAddr addr . unGenesisUtxo)
->>>>>>> 14b1671d
+        let getGenUtxo = Ether.asks' unGenesisUtxo
         (bot, genUtxo) <- maybe ((,) <$> GS.getBot <*> getGenUtxo) pure mInit
 
         -- Getting list of all hashes in main blockchain (excluding bottom block - it's genesis anyway)
