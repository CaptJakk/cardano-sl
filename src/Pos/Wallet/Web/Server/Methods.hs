--- conflicted
+++ resolved
@@ -152,18 +152,13 @@
                                                    syncWalletOnImport,
                                                    syncWalletsWithGState,
                                                    txMempoolToModifier)
-<<<<<<< HEAD
 import           Pos.Wallet.Web.Util              (coinDistrToOutputs,
                                                    decodeCAccountIdOrFail,
                                                    decodeCCoinOrFail, decodeCIdOrFail,
                                                    getAccountAddrsOrThrow,
                                                    getWalletAccountIds,
                                                    getWalletAddrMetas, rewrapTxError)
-import           Pos.Web.Server                   (serveImpl)
-=======
-import           Pos.Wallet.Web.Util              (getWalletAccountIds, rewrapTxError)
 import           Pos.Web                          (TlsParams, serveImpl)
->>>>>>> d3d142d7
 
 ----------------------------------------------------------------------------
 -- Top level functionality
@@ -574,7 +569,7 @@
     addrMetas' <- getMoneySourceAddresses moneySource
     addrMetas <- nonEmpty addrMetas' `whenNothing`
         throwM (RequestError "Given money source has no addresses!")
-    sks <- forM addrMetas $ getSKByAccAddr passphrase
+    sks <- mapM findKey addrMetas
     srcAddrs <- forM addrMetas $ decodeCIdOrFail . cwamId
 
     withSafeSigners passphrase sks $ \ss -> do
@@ -602,38 +597,6 @@
             THEntry txHash tx inpTxOuts Nothing inpAddrs dstAddrs ts
         ctsOutgoing ctxs `whenNothing` throwM noOutgoingTx
   where
-<<<<<<< HEAD
-=======
-    sendDo
-        :: WalletWebMode m
-        => NonEmpty (CWAddressMeta, TxOut)
-        -> NonEmpty TxOutAux
-        -> m CTx
-    sendDo spendings outputs = do
-        let inputMetas = NE.map fst spendings
-        let inpTxOuts = toList $ NE.map snd spendings
-        sks <- mapM findKey inputMetas
-        srcAddrs <- forM inputMetas $ decodeCIdOrFail . cwamId
-        let dstAddrs = txOutAddress . toaOut <$> toList outputs
-        withSafeSigners passphrase sks $ \ss -> do
-            let hdwSigner = NE.zip ss srcAddrs
-            TxAux {taTx = tx} <- rewrapTxError "Cannot send transaction" $
-                submitMTx enqueueMsg hdwSigner outputs
-            logInfo $
-                sformat ("Successfully spent money from "%
-                         listF ", " addressF % " addresses on " %
-                         listF ", " addressF)
-                (toList srcAddrs)
-                dstAddrs
-            -- TODO: this should be removed in production
-            let txHash    = hash tx
-                srcWallet = getMoneySourceWallet moneySource
-            ts <- Just <$> getCurrentTimestamp
-            ctxs <- addHistoryTx srcWallet $
-                THEntry txHash tx inpTxOuts Nothing (toList srcAddrs) dstAddrs ts
-            ctsOutgoing ctxs `whenNothing` throwM noOutgoingTx
-
->>>>>>> d3d142d7
     noOutgoingTx = InternalError "Can't report outgoing transaction"
     -- TODO eliminate copy-paste
     listF separator formatter =
