{-# LANGUAGE DataKinds           #-}
{-# LANGUAGE ScopedTypeVariables #-}
{-# LANGUAGE TypeOperators       #-}

-- | Documentation of wallet web API.

module Pos.Wallet.Web.Doc
       ( walletDocsText
       , walletTableDocsText
       ) where

import           Control.Lens               ((<>~))
import qualified Data.ByteString.Char8      as BSC
import qualified Data.HashMap.Strict        as HM
import           Data.String                as DS
import           Data.Time                  (defaultTimeLocale, parseTimeOrError)
import           Data.Time.Clock.POSIX      (POSIXTime, utcTimeToPOSIXSeconds)
import           Network.HTTP.Types.Method  (methodDelete, methodGet, methodPost,
                                             methodPut)
import           Servant.API                ((:>), Capture, QueryParam)
import           Servant.Docs               (API, Action, DocCapture (..), DocIntro (..),
                                             DocNote (..), DocQueryParam (..), Endpoint,
                                             ExtraInfo (..), HasDocs (..),
                                             ParamKind (Normal), ToCapture (toCapture),
                                             ToParam (toParam), ToSample (toSamples),
                                             apiEndpoints, apiIntros, capDesc, capSymbol,
                                             captures, defAction, defEndpoint,
                                             defaultDocOptions, docsWith, introBody,
                                             introTitle, markdown, method, noteBody,
                                             notes, paramDesc, paramName, params, path,
                                             pretty, singleSample)
import           Servant.Multipart          (MultipartForm)
import           System.IO.Unsafe           (unsafePerformIO)
import           Universum

import           Data.Default               (Default (def))
import           Pos.Aeson.ClientTypes      ()
import           Pos.Constants              (curSoftwareVersion)
import           Pos.Crypto                 (keyGen)
import           Pos.Types                  (BlockVersion (..), Coin, SoftwareVersion,
                                             makePubKeyAddress, mkCoin)
<<<<<<< HEAD
import           Pos.Util.BackupPhrase      (BackupPhrase)
=======
import           Pos.Util.BackupPhrase      (BackupPhrase, mkBackupPhrase12)
>>>>>>> cb22368b
import           Pos.Wallet.Web.Api         (walletApi)
import           Pos.Wallet.Web.ClientTypes (Acc, CAccount (..), CAccountAddress (..),
                                             CAccountAddress, CAddress (..),
                                             CCurrency (..), CHash (..),
                                             CInitialized (..), CPassPhrase,
<<<<<<< HEAD
                                             CProfile (..), CTType (..), CTx (..), CTxId,
                                             CTxMeta (..), CUpdateInfo (..), CWallet (..),
                                             CWalletAddress (..), CWalletAddress,
                                             CWalletInit (..), CWalletMeta (..),
                                             CWalletRedeem (..), CWalletSet (..),
                                             CWalletSetInit (..), CWalletSetInit (..),
                                             SyncProgress, WS, addressToCAddress, mkCTxId)
=======
                                             CPostVendWalletRedeem (..), CProfile (..),
                                             CTType (..), CTx (..), CTxId, CTxMeta (..),
                                             CUpdateInfo (..), CWallet (..),
                                             CWalletAssurance (..), CWalletInit (..),
                                             CWalletMeta (..), CWalletRedeem (..),
                                             CWalletType (..), SyncProgress,
                                             addressToCAddress, mkCCoin, mkCTxId)
>>>>>>> cb22368b
import           Pos.Wallet.Web.Error       (WalletError (..))




walletDocs :: API
walletDocs = docsWith defaultDocOptions intros extras (Servant.Docs.pretty walletApi)

walletDocsText :: Text
walletDocsText = toText $ markdown walletDocs

walletTableDocsText :: Text
walletTableDocsText = toText $ markdownTable walletDocs

intros :: [DocIntro]
intros = [DocIntro "Wallet Backend API"
    [ "Currently, the wallet's API provides a series of methods to work with wallets. \
      \The `servant` Haskell library that provides a modular approach to API-building was used. \
      \This library uses combinators to both build atomic HTTP actions and to glue these atomic \
      \methods together to form larger and more complete APIs."
    , "If the event requests fail, there is a `WalletError` type, \
      \which is simply a wrapper over `Text` to show what happened."
    , "Please note that:"
    , "* The code `Post '[JSON]` and `Get '[JSON]` indicates that the type of the contents \
      \in the message will be `[JSON]`. \n* `ReqBody '[JSON] t` extracts the request \
      \body `[JSON]` as a value of type `t`."
    , "Currently, the wallet's API supports the following operations (see Comments below):"]
    ]

-- [CSL-234]: this is unsafe solution, but I didn't manage to make
-- safe one work :(
extras :: ExtraInfo api
extras =
    ExtraInfo . HM.fromList $
    [ (defEndpoint  & path <>~ ["api", "wallets"] & method .~ methodGet
    , defAction & notes <>~ [ DocNote "Description" ["Fetch all wallets to which the system has access to."] ])
    , (defEndpoint  & path <>~ ["api", "wallets"] & method .~ methodPost
    , defAction & notes <>~ [ DocNote "Description" ["Create a new wallet."] ])
    , (defEndpoint  & path <>~ ["api", "wallets", ":walletId"] & method .~ methodGet
    , defAction & notes <>~ [ DocNote "Description" ["Fetch the wallet related to a given address address, if it exists."] ])
    , (defEndpoint  & path <>~ ["api", "wallets", ":walletId"] & method .~ methodDelete
    , defAction & notes <>~ [ DocNote "Description" ["Delete the wallet associated to an address."] ])
    , (defEndpoint  & path <>~ ["api", "wallets", ":walletId"] & method .~ methodPut
    , defAction & notes <>~ [ DocNote "Description" ["Given an address and wallet meta-information, update the address’ wallet."] ])
    , (defEndpoint  & path <>~ ["api", "wallets", "keys"] & method .~ methodPost
    , defAction & notes <>~ [ DocNote "Description" ["Import wallet from a key."] ])
    , (defEndpoint  & path <>~ ["api", "wallets", "restore"] & method .~ methodPost
    , defAction & notes <>~ [ DocNote "Description" ["Recover the wallet associated to the given backup information `[3]`, if it exists."] ])
    , (defEndpoint  & path <>~ ["api", "addresses"] & method .~ methodGet
    , defAction & notes <>~ [ DocNote "Description" ["Returns all addresses contained in wallet."] ])
    , (defEndpoint  & path <>~ ["api", "addresses", ":address", "currencies", ":currency"] & method .~ methodGet
    , defAction & notes <>~ [ DocNote "Description" ["Reply with `True` if the address is valid, and `False` otherwise. `[4]`"] ])
    , (defEndpoint  & path <>~ ["api", "profile"] & method .~ methodGet
    , defAction & notes <>~ [ DocNote "Description" ["Fetch the client’s current user profile - the datatype CProfile. [5]"] ])
    , (defEndpoint  & path <>~ ["api", "profile"] & method .~ methodPost
    , defAction & notes <>~ [ DocNote "Description" ["Update the user’s profile, returning the new one in the process."] ])
    , (defEndpoint  & path <>~ ["api", "update"] & method .~ methodGet
    , defAction & notes <>~ [ DocNote "Description" ["Fetch information related to the next update."] ])
    , (defEndpoint  & path <>~ ["api", "update"] & method .~ methodPost
    , defAction & notes <>~ [ DocNote "Description" ["Apply the system’s most recent update."] ])
    , (defEndpoint  & path <>~ ["api", "settings", "slots", "duration"] & method .~ methodGet
    , defAction & notes <>~ [ DocNote "Description" ["Fetch the value of current slot duration."] ])
    , (defEndpoint  & path <>~ ["api", "settings", "sync", "progress"] & method .~ methodGet
    , defAction & notes <>~ [ DocNote "Description" ["Synchronization progress."] ])
    , (defEndpoint  & path <>~ ["api", "settings", "version"] & method .~ methodGet
    , defAction & notes <>~ [ DocNote "Description" ["Fetch the system’s version."] ])
    , (defEndpoint  & path <>~ ["api", "redemptions", "ada"] & method .~ methodPost
    , defAction & notes <>~ [ DocNote "Description" ["Redeem ADA from a token `[6]`, create and return a wallet with the redeemded ADA."] ])
    , (defEndpoint  & path <>~ ["api", "test", "reset"] & method .~ methodPost
    , defAction & notes <>~ [ DocNote "Description" ["The key reset when running `dev` mode."] ])
    , (defEndpoint  & path <>~ ["api", "txs", "histories", ":address"] & method .~ methodGet
    , defAction & notes <>~ [ DocNote "Description" ["Fetch a tuple with the list of transactions where the address took part in the \
      \index interval [skip + 1, limit], and its length. `[2]`"] ])
    , (defEndpoint  & path <>~ ["api", "txs", "histories", ":address", ":search"] & method .~ methodGet
    , defAction & notes <>~ [ DocNote "Description" ["Fetch a tuple with the list of transactions whose title has search as an infix, \
      \in the index interval [skip + 1, limit], and its length. `[2]`"] ])
    , (defEndpoint  & path <>~ ["api", "txs", "payments", ":address", ":transaction"] & method .~ methodPost
    , defAction & notes <>~ [ DocNote "Description" ["Add the transaction which has the given ID to the wallet’s transaction history, \
      \if such a transaction exists."] ])
    , (defEndpoint  & path <>~ ["api", "txs", "payments", ":from", ":to", ":amount"] & method .~ methodPost
    , defAction & notes <>~ [ DocNote "Description" ["Send coins in the default currency (presently, `ADA`) from an origin address \
      \to a destination address, without any transaction message or description. `[1]`"] ])
    , (defEndpoint  & path <>~ ["api", "txs", "payments", ":from", ":to", ":amount", ":currency", ":title", ":description"] & method .~ methodPost
    , defAction & notes <>~ [ DocNote "Description" ["Send coins with currency \
      \(presently, `ADA`) from an origin address to a destination address, with title and description."] ])
    , (defEndpoint  & path <>~ ["api", "reporting", "initialized"] & method .~ methodPost
    , defAction & notes <>~ [ DocNote "Description" ["Initialize reporting."] ])
    ]

----------------------------------------------------------------------------
-- Orphan instances
----------------------------------------------------------------------------

<<<<<<< HEAD
instance ToCapture (Capture "walletId" CWalletAddress) where
=======
instance HasDocs api => HasDocs (MultipartForm a :> api) where
    docsFor Proxy ep = docsFor (Proxy :: Proxy api) ep

instance ToCapture (Capture "walletId" CAddress) where
>>>>>>> cb22368b
    toCapture Proxy =
        DocCapture
        { _capSymbol = "walletId"
        , _capDesc = "Address of wallet."
        }

instance ToCapture (Capture "walletSetId" (CAddress WS)) where
    toCapture Proxy =
        DocCapture
        { _capSymbol = "walletSetId"
        , _capDesc = "Address of wallet set."
        }

instance ToParam (QueryParam "walletSetId" (CAddress WS)) where
    toParam Proxy =
        DocQueryParam
        { _paramName    = "limit"
        , _paramValues  = ["1g4oyDDJfMUc2xPzZjxdrxeygepjAor4JbvCebubfVmpwk2"]
        , _paramDesc    = "Wallet filter, by wallet set address."
        , _paramKind    = Normal
        }

instance ToCapture (Capture "from" CWalletAddress) where
    toCapture Proxy =
        DocCapture
        { _capSymbol = "from"
        , _capDesc = "Address from which coins should be sent."
        }

instance ToCapture (Capture "to" (CAddress Acc)) where
    toCapture Proxy =
        DocCapture
        { _capSymbol = "to"
        , _capDesc = "Destination address."
        }

instance ToCapture (Capture "amount" Coin) where
    toCapture Proxy =
        DocCapture
        { _capSymbol = "amount"
        , _capDesc = "Amount of coins to send."
        }

instance ToCapture (Capture "address" (CAddress Acc)) where
    toCapture Proxy =
        DocCapture
        { _capSymbol = "address"
        , _capDesc = "Address, history of which should be fetched"
        }

instance ToParam (QueryParam "account" (CAddress Acc)) where
    toParam Proxy =
        DocQueryParam
        { _paramName   = "address"
        , _paramValues = ["d6c61d81875c65b24e1b98e413cf35b2f60b6c55733297f238a973a1226b12ce"]
        , _paramDesc   = "Address, history of which should be fetched"
        , _paramKind   = Normal
        }

instance ToCapture (Capture "index" Word) where
    toCapture Proxy =
        DocCapture
        { _capSymbol = "index"
        , _capDesc = "Index of address to delete"
        }

instance ToCapture (Capture "transaction" CTxId) where
    toCapture Proxy =
        DocCapture
        { _capSymbol = "transaction"
        , _capDesc = "Transaction id"
        }

instance ToCapture (Capture "address" Text) where
    toCapture Proxy =
        DocCapture
        { _capSymbol = "address"
        , _capDesc = "Address"
        }

instance ToCapture (Capture "description" Text) where
    toCapture Proxy =
        DocCapture
        { _capSymbol = "description"
        , _capDesc = "Transaction description"
        }

instance ToCapture (Capture "title" Text) where
    toCapture Proxy =
        DocCapture
        { _capSymbol = "title"
        , _capDesc = "Transaction title"
        }

instance ToCapture (Capture "search" Text) where
    toCapture Proxy =
        DocCapture
        { _capSymbol = "search"
        , _capDesc = "Wallet title search pattern"
        }

instance ToParam (QueryParam "skip" Word) where
    toParam Proxy =
        DocQueryParam
        { _paramName    = "skip"
        , _paramValues  = ["0", "100"]
        , _paramDesc    = "Skip this many transactions"
        , _paramKind    = Normal
        }

instance ToParam (QueryParam "limit" Word) where
    toParam Proxy =
        DocQueryParam
        { _paramName    = "limit"
        , _paramValues  = ["0", "100"]
        , _paramDesc    = "Max numbers of transactions to return"
        , _paramKind    = Normal
        }

instance ToCapture (Capture "currency" CCurrency) where
    toCapture Proxy =
        DocCapture
        { _capSymbol = "currency"
        , _capDesc = "Currency"
        }

instance ToCapture (Capture "time" POSIXTime) where
    toCapture Proxy =
        DocCapture
        { _capSymbol = "time"
        , _capDesc = "Postpone update until specific date/time"
        }

instance ToCapture (Capture "key" FilePath) where
    toCapture Proxy =
        DocCapture
        { _capSymbol = "key"
        , _capDesc = "File path to the secret key"
        }

instance ToCapture (Capture "passphrase" CPassPhrase) where
    toCapture Proxy =
        DocCapture
        { _capSymbol = "passphrase"
        , _capDesc = "Passphrase to wallet"
        }


----------------------------------------------------------------------------
-- Sample data
----------------------------------------------------------------------------

posixTime :: POSIXTime
posixTime = utcTimeToPOSIXSeconds (parseTimeOrError True defaultTimeLocale "%F" "2017-12-03")

ctxMeta :: CTxMeta
ctxMeta = CTxMeta
      { ctmCurrency    = ADA
      , ctmTitle       = "Transaction"
      , ctmDescription = "Transaction from A to B"
      , ctmDate        = posixTime
      }

<<<<<<< HEAD
=======
backupPhrase :: BackupPhrase
backupPhrase = mkBackupPhrase12 [ "transfer"
                                , "uniform"
                                , "grunt"
                                , "excess"
                                , "six"
                                , "veteran"
                                , "vintage"
                                , "warm"
                                , "confirm"
                                , "vote"
                                , "nephew"
                                , "allow"
                                ]
>>>>>>> cb22368b
--------------------------------------------------------------------------------

instance ToSample WalletError where
    toSamples Proxy = singleSample (Internal "Sample error")

instance ToSample CWalletRedeem where
    toSamples Proxy = singleSample sample
      where
        sample = CWalletRedeem
            { crWalletId = CWalletAddress
                { cwaWSAddress = cWalletSetAddressSample
                , cwaIndex     = 1
                }
            , crSeed = "1354644684681"
            }

instance ToSample CPostVendWalletRedeem where
    toSamples Proxy = singleSample sample
      where
        sample = CPostVendWalletRedeem
            { pvWalletId         = CAddress $ CHash "1fSCHaQhy6L7Rfjn9xR2Y5H7ZKkzKLMXKYLyZvwWVffQwkQ"
            , pvSeed             = "1354644684681"
            , pvBackupPhrase     = mkBackupPhrase12 ["garlic", "swim", "arrow", "globe", "note", "gossip", "cabin", "wheel", "sibling", "cigar", "person", "clap"]
            }

instance ToSample Coin where
    toSamples Proxy = singleSample (mkCoin 100500)

-- instance ToSample Address where
--     toSamples Proxy = singleSample $ genesisAddresses !! 0
--
-- FIXME!
instance ToSample CHash where
    toSamples Proxy = singleSample $ CHash "1fi9sA3pRt8bKVibdun57iyWG9VsWZscgQigSik6RHoF5Mv"

cAccountAddressSample :: CAccountAddress
cAccountAddressSample = CAccountAddress
    { caaWSAddress    = cWalletSetAddressSample
    , caaWalletIndex  = 1
    , caaAccountIndex = 216
    , caaAddress      = CAddress $ CHash "1fSCHaQhy6L7Rfjn9xR2Y5H7ZKkzKLMXKYLyZvwWVffQwkQ"
    }

cWalletSetAddressSample :: CAddress WS
cWalletSetAddressSample =
    CAddress $
    CHash "1fi9sA3pRt8bKVibdun57iyWG9VsWZscgQigSik6RHoF5Mv"

instance ToSample CWallet where
    toSamples Proxy = singleSample sample
      where
        sample = CWallet
<<<<<<< HEAD
            { cwAddress  = CWalletAddress
                { cwaWSAddress = cWalletSetAddressSample
                , cwaIndex     = 1
                }
            , cwMeta     = def
            , cwAccounts =
                [ CAccount
                    { caAddress = cAccountAddressSample
                    , caAmount = mkCoin 0
                    }
                ]
=======
            { cwAddress = CAddress $ CHash "1fSCHaQhy6L7Rfjn9xR2Y5H7ZKkzKLMXKYLyZvwWVffQwkQ"
            , cwAmount  = mkCCoin $ mkCoin 0
            , cwMeta    = cWalletMeta
>>>>>>> cb22368b
            }

instance ToSample CWalletMeta where
    toSamples Proxy = singleSample sample
      where
        sample = def

instance ToSample CWalletInit where
    toSamples Proxy = singleSample sample
      where
        sample = CWalletInit
            { cwInitMeta   = def
            , cwInitWSetId = cWalletSetAddressSample
            }

instance ToSample CWalletSet where
    toSamples Proxy = singleSample sample
      where
        sample = CWalletSet
            { cwsAddress       = cWalletSetAddressSample
            , cwsWSetMeta      = def
            , cwsWalletsNumber = 3
            }

instance ToSample CAccount where
    toSamples Proxy = singleSample sample
      where
        sample = CAccount
            { caAddress = cAccountAddressSample
            , caAmount  = mkCoin 5
            }

instance ToSample CWalletSetInit where
    toSamples Proxy = singleSample sample
      where
        sample = CWalletSetInit
            { cwsInitMeta = def
            }

instance ToSample CWalletAddress where
    toSamples Proxy = singleSample sample
      where
        sample = CWalletAddress
            { cwaWSAddress = cWalletSetAddressSample
            , cwaIndex     = 2
            }

instance ToSample CAccountAddress where
    toSamples Proxy = singleSample sample
      where
        sample = cAccountAddressSample

instance ToSample CUpdateInfo where
    toSamples Proxy = singleSample sample
      where
        sample = CUpdateInfo
            { cuiSoftwareVersion = curSoftwareVersion
            , cuiBlockVesion     = BlockVersion
                                    { bvMajor = 25
                                    , bvMinor = 12
                                    , bvAlt   = 3
                                    }
            , cuiScriptVersion   = 15
            , cuiImplicit        = False
            , cuiVotesFor        = 2
            , cuiVotesAgainst    = 3
            , cuiPositiveStake   = mkCCoin $ mkCoin 10
            , cuiNegativeStake   = mkCCoin $ mkCoin 3
            }


instance ToSample (CAddress w) where
    toSamples Proxy = singleSample . addressToCAddress . makePubKeyAddress . fst $
        unsafePerformIO keyGen

-- FIXME: this is required because of Wallet.Web.Api `type Cors...`
-- I don't really what should be sample for Cors ?
instance ToSample Text where
    toSamples Proxy = singleSample "Sample CORS"

instance ToSample () where
    toSamples Proxy = singleSample ()

instance ToSample CTx where
    toSamples Proxy = singleSample sample
      where
        sample = CTx
            { ctId            = mkCTxId "1fSCHaQhy6L7Rfjn9xR2Y5H7ZKkzKLMXKYLyZvwWVffQwkQ"
            , ctAmount        = mkCCoin $ mkCoin 0
            , ctConfirmations = 10
            , ctType          = CTOut ctxMeta
            , ctAccAddress    = CAddress $ CHash "1fSCHaQhy6L7Rfjn9xR2Y5H7ZKkzKLMXKYLyZvwWVffQwkQ"
            }

instance ToSample CTxMeta where
    toSamples Proxy = singleSample sample
      where
        sample = ctxMeta

instance ToSample CProfile where
    toSamples Proxy = singleSample sample
      where
        sample =
            CProfile
            { cpLocale      = ""
            }

instance ToSample Word where
    toSamples Proxy = singleSample (101 :: Word)

instance ToSample BackupPhrase where
    toSamples Proxy = singleSample sample
      where
        sample = def

instance ToSample SoftwareVersion where
    toSamples Proxy = singleSample curSoftwareVersion

instance ToSample SyncProgress where
    toSamples Proxy = singleSample def

instance ToSample CInitialized where
    toSamples Proxy = singleSample $ CInitialized 123 456


--
--instance ToSample Tx where
--    toSamples Proxy = singleSample $ Tx [TxIn hsh idx] [out]
--      where ((hsh, idx), (out, _)) = M.toList (genesisUtxo def) !! 0

-- | Generate documentation in Markdown table format for the given 'API'.
markdownTable :: API -> String
markdownTable api = DS.unlines $
    introsStr (api ^. apiIntros)
    ++ ["| API | Endpoint | Parameter | Optional parameters | Description |"]
    ++ ["|-----|----------|-----------|---------------------|-------------|"]
    ++ (concatMap (uncurry printEndpoint) . sort . HM.toList $ api ^. apiEndpoints)

  where showPath :: [String] -> String
        showPath [] = "/"
        showPath ps = concatMap ('/' :) ps

        printEndpoint :: Endpoint -> Action -> [String]
        printEndpoint endpoint action =
            ["| " ++ str ++
            " | " ++ capturesStr (action ^. captures) ++
            " | " ++ paramsStr (action ^. params) ++
            " | " ++ notesStr (action ^. notes) ++
            " | "]
          where
            str = BSC.unpack (endpoint^.method) ++ " |" ++ " " ++ showPath (endpoint ^. path)

        introsStr :: [DocIntro] -> [String]
        introsStr = concatMap introStr
          where
            introStr :: DocIntro -> [String]
            introStr i =
                ("## " ++ i ^. introTitle) :
                "" :
                intersperse "" (i ^. introBody) ++
                [""]

        capturesStr :: [DocCapture] -> String
        capturesStr [] = []
        capturesStr l = concatMap captureStr l
          where
            captureStr cap = "`" ++ (cap ^. capSymbol) ++ "` - " ++ (cap ^. capDesc) ++ "<br/> "

        paramsStr :: [DocQueryParam] -> String
        paramsStr [] = []
        paramsStr l = concatMap paramStr l
          where
            paramStr param = "`" ++ param ^. paramName ++ "` - " ++ param ^. paramDesc ++ "<br/> "

        notesStr :: [DocNote] -> String
        notesStr = concatMap noteStr
          where
            noteStr :: DocNote -> String
            noteStr nt = DS.unwords (nt ^. noteBody) ++ "<br/> "
            -- noteStr nt = nt ^. noteTitle ++ " - " ++ DS.unwords (nt ^. noteBody) ++ "<br/> "<|MERGE_RESOLUTION|>--- conflicted
+++ resolved
@@ -39,33 +39,21 @@
 import           Pos.Crypto                 (keyGen)
 import           Pos.Types                  (BlockVersion (..), Coin, SoftwareVersion,
                                              makePubKeyAddress, mkCoin)
-<<<<<<< HEAD
-import           Pos.Util.BackupPhrase      (BackupPhrase)
-=======
 import           Pos.Util.BackupPhrase      (BackupPhrase, mkBackupPhrase12)
->>>>>>> cb22368b
 import           Pos.Wallet.Web.Api         (walletApi)
 import           Pos.Wallet.Web.ClientTypes (Acc, CAccount (..), CAccountAddress (..),
                                              CAccountAddress, CAddress (..),
                                              CCurrency (..), CHash (..),
                                              CInitialized (..), CPassPhrase,
-<<<<<<< HEAD
-                                             CProfile (..), CTType (..), CTx (..), CTxId,
-                                             CTxMeta (..), CUpdateInfo (..), CWallet (..),
+                                             CPostVendWalletRedeem (..), CProfile (..),
+                                             CTType (..), CTx (..), CTxId, CTxMeta (..),
+                                             CUpdateInfo (..), CWallet (..),
                                              CWalletAddress (..), CWalletAddress,
                                              CWalletInit (..), CWalletMeta (..),
                                              CWalletRedeem (..), CWalletSet (..),
                                              CWalletSetInit (..), CWalletSetInit (..),
-                                             SyncProgress, WS, addressToCAddress, mkCTxId)
-=======
-                                             CPostVendWalletRedeem (..), CProfile (..),
-                                             CTType (..), CTx (..), CTxId, CTxMeta (..),
-                                             CUpdateInfo (..), CWallet (..),
-                                             CWalletAssurance (..), CWalletInit (..),
-                                             CWalletMeta (..), CWalletRedeem (..),
-                                             CWalletType (..), SyncProgress,
-                                             addressToCAddress, mkCCoin, mkCTxId)
->>>>>>> cb22368b
+                                             SyncProgress, WS, addressToCAddress, mkCCoin,
+                                             mkCTxId)
 import           Pos.Wallet.Web.Error       (WalletError (..))
 
 
@@ -159,14 +147,10 @@
 -- Orphan instances
 ----------------------------------------------------------------------------
 
-<<<<<<< HEAD
-instance ToCapture (Capture "walletId" CWalletAddress) where
-=======
 instance HasDocs api => HasDocs (MultipartForm a :> api) where
     docsFor Proxy ep = docsFor (Proxy :: Proxy api) ep
 
-instance ToCapture (Capture "walletId" CAddress) where
->>>>>>> cb22368b
+instance ToCapture (Capture "walletId" CWalletAddress) where
     toCapture Proxy =
         DocCapture
         { _capSymbol = "walletId"
@@ -330,23 +314,6 @@
       , ctmDate        = posixTime
       }
 
-<<<<<<< HEAD
-=======
-backupPhrase :: BackupPhrase
-backupPhrase = mkBackupPhrase12 [ "transfer"
-                                , "uniform"
-                                , "grunt"
-                                , "excess"
-                                , "six"
-                                , "veteran"
-                                , "vintage"
-                                , "warm"
-                                , "confirm"
-                                , "vote"
-                                , "nephew"
-                                , "allow"
-                                ]
->>>>>>> cb22368b
 --------------------------------------------------------------------------------
 
 instance ToSample WalletError where
@@ -367,7 +334,10 @@
     toSamples Proxy = singleSample sample
       where
         sample = CPostVendWalletRedeem
-            { pvWalletId         = CAddress $ CHash "1fSCHaQhy6L7Rfjn9xR2Y5H7ZKkzKLMXKYLyZvwWVffQwkQ"
+            { pvWalletId         = CWalletAddress
+                { cwaWSAddress = cWalletSetAddressSample
+                , cwaIndex     = 1
+                }
             , pvSeed             = "1354644684681"
             , pvBackupPhrase     = mkBackupPhrase12 ["garlic", "swim", "arrow", "globe", "note", "gossip", "cabin", "wheel", "sibling", "cigar", "person", "clap"]
             }
@@ -399,7 +369,6 @@
     toSamples Proxy = singleSample sample
       where
         sample = CWallet
-<<<<<<< HEAD
             { cwAddress  = CWalletAddress
                 { cwaWSAddress = cWalletSetAddressSample
                 , cwaIndex     = 1
@@ -408,14 +377,9 @@
             , cwAccounts =
                 [ CAccount
                     { caAddress = cAccountAddressSample
-                    , caAmount = mkCoin 0
+                    , caAmount = mkCCoin $ mkCoin 0
                     }
                 ]
-=======
-            { cwAddress = CAddress $ CHash "1fSCHaQhy6L7Rfjn9xR2Y5H7ZKkzKLMXKYLyZvwWVffQwkQ"
-            , cwAmount  = mkCCoin $ mkCoin 0
-            , cwMeta    = cWalletMeta
->>>>>>> cb22368b
             }
 
 instance ToSample CWalletMeta where
@@ -445,7 +409,7 @@
       where
         sample = CAccount
             { caAddress = cAccountAddressSample
-            , caAmount  = mkCoin 5
+            , caAmount  = mkCCoin $ mkCoin 5
             }
 
 instance ToSample CWalletSetInit where
