--- conflicted
+++ resolved
@@ -1,12 +1,7 @@
-<<<<<<< HEAD
 {-# LANGUAGE LambdaCase           #-}
 {-# LANGUAGE ScopedTypeVariables  #-}
 {-# LANGUAGE TypeFamilies         #-}
 {-# LANGUAGE UndecidableInstances #-}
-=======
-{-# LANGUAGE ScopedTypeVariables #-}
-{-# LANGUAGE TypeFamilies        #-}
->>>>>>> c7ce13d0
 
 -- | Type class necessary for Transaction processing (Txp)
 -- and some useful getters and setters.
