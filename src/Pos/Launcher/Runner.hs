{-# LANGUAGE CPP                 #-}
{-# LANGUAGE RankNTypes          #-}
{-# LANGUAGE ScopedTypeVariables #-}

-- | Runners in various modes.

module Pos.Launcher.Runner
       ( -- * High level runners
         runRawRealMode
       , runRawKBasedMode
       , runRawSBasedMode
       , runProductionMode
       , runStatsMode
       , runServiceMode
       , runStaticMode

       -- * Exported for custom usage in CLI utils
       , setupLoggers
       , bracketDHTInstance
       , runServer
       , runServer_
       , loggerBracket
       , createTransportTCP
       , bracketTransport
       , bracketResources
       , bracketResourcesKademlia
       ) where

import           Control.Concurrent.STM       (newEmptyTMVarIO, newTBQueueIO)
import           Control.Lens                 (each, to, _tail)
import           Control.Monad.Fix            (MonadFix)
import           Data.Default                 (def)
import           Data.Tagged                  (Tagged (..), untag)
import qualified Data.Time                    as Time
import qualified Ether
import           Formatting                   (build, sformat, shown, (%))
import           Mockable                     (CurrentTime, Mockable, MonadMockable,
                                               Production (..), Throw, bracket, finally,
                                               throw)
import           Network.QDisc.Fair           (fairQDisc)
import           Network.Transport.Abstract   (Transport, closeTransport, hoistTransport)
import           Network.Transport.Concrete   (concrete)
import qualified Network.Transport.TCP        as TCP
import           Node                         (Node, NodeAction (..),
                                               defaultNodeEnvironment, hoistSendActions,
                                               node, simpleNodeEndPoint)
import           Node.Util.Monitor            (setupMonitor, stopMonitor)
import qualified STMContainers.Map            as SM
import qualified System.Metrics               as Metrics
import           System.Random                (newStdGen)
import qualified System.Remote.Monitoring     as Monitoring
import           System.Wlog                  (LoggerConfig (..), WithLogger,
                                               getLoggerName, logDebug, logError, logInfo,
                                               productionB, releaseAllHandlers,
                                               setupLogging, usingLoggerName)
import           Universum                    hiding (bracket, finally)

import           Pos.Binary                   ()
import           Pos.Block.BListener          (runBListenerStub)
import           Pos.CLI                      (readLoggerConfig)
import           Pos.Client.Txp.Balances      (runBalancesRedirect)
import           Pos.Client.Txp.History       (runTxHistoryRedirect)
import           Pos.Communication            (ActionSpec (..), BiP (..), InSpecs (..),
                                               MkListeners (..), NodeId, OutSpecs (..),
                                               VerInfo (..), allListeners,
                                               hoistMkListeners)
import           Pos.Communication.PeerState  (PeerStateTag, runPeerStateRedirect)
import qualified Pos.Constants                as Const
import           Pos.Context                  (BlkSemaphore (..), ConnectedPeers (..),
                                               NodeContext (..), StartTime (..))
import           Pos.Core                     (Timestamp ())
import           Pos.Crypto                   (createProxySecretKey, encToPublic)
import           Pos.DB                       (MonadDBPure, NodeDBs, runDBPureRedirect)
import           Pos.DB.Block                 (runBlockDBRedirect)
import           Pos.DB.DB                    (initNodeDBs, openNodeDBs,
                                               runGStateCoreRedirect)
import           Pos.DB.GState                (getTip)
import           Pos.DB.Misc                  (addProxySecretKey)
<<<<<<< HEAD
import           Pos.Delegation.Class         (DelegationVar)
import           Pos.DHT.Real                 (KademliaDHTInstance,
                                               KademliaDHTInstanceConfig (..),
                                               KademliaParams (..), startDHTInstance,
                                               stopDHTInstance)
=======
import           Pos.Delegation.Class         (DelegationWrap)
import           Pos.DHT.Real                 (KademliaDHTInstance, KademliaParams (..),
                                               startDHTInstance, stopDHTInstance)
>>>>>>> 3a6ac3c5
import           Pos.Discovery.Holders        (runDiscoveryConstT, runDiscoveryKademliaT)
import           Pos.Genesis                  (genesisLeaders, genesisSeed)
import           Pos.Launcher.Param           (BaseParams (..), LoggingParams (..),
                                               NodeParams (..))
import           Pos.Lrc.Context              (LrcContext (..), LrcSyncData (..))
import qualified Pos.Lrc.DB                   as LrcDB
import           Pos.Lrc.Fts                  (followTheSatoshiM)
import           Pos.Slotting                 (NtpSlottingVar, SlottingVar,
                                               mkNtpSlottingVar)
import           Pos.Slotting.MemState.Holder (runSlotsDataRedirect)
import           Pos.Slotting.Ntp             (runSlotsRedirect)
import           Pos.Ssc.Class                (SscConstraint, SscNodeContext, SscParams,
                                               sscCreateNodeContext)
import           Pos.Ssc.Extra                (SscMemTag, bottomSscState, mkSscState)
import           Pos.Statistics               (getNoStatsT, runStatsT')
import           Pos.Txp                      (mkTxpLocalData)
import           Pos.Txp.DB                   (genesisFakeTotalStake,
                                               runBalanceIterBootstrap)
import           Pos.Txp.MemState             (TxpHolderTag)
import           Pos.Wallet.WalletMode        (runBlockchainInfoRedirect,
                                               runUpdatesRedirect)
#ifdef WITH_EXPLORER
import           Pos.Explorer                 (explorerTxpGlobalSettings)
#else
import           Pos.Txp                      (txpGlobalSettings)
#endif
import           Pos.Update.Context           (UpdateContext (..))
import qualified Pos.Update.DB                as GState
import           Pos.Update.MemState          (newMemVar)
import           Pos.Util.Concurrent.RWVar    as RWV
import           Pos.Util.JsonLog             (JLFile (..))
import           Pos.Util.UserSecret          (usKeys)
import           Pos.Worker                   (allWorkersCount)
import           Pos.WorkMode                 (ProductionMode, RawRealMode, RawRealModeK,
                                               RawRealModeS, ServiceMode, StaticMode,
                                               StatsMode, WorkMode)

-- Remove this once there's no #ifdef-ed Pos.Txp import
{-# ANN module ("HLint: ignore Use fewer imports" :: Text) #-}

----------------------------------------------------------------------------
-- High level runners
----------------------------------------------------------------------------

-- | RawRealMode runner.
runRawRealMode
    :: forall ssc a.
       SscConstraint ssc
    => Transport (RawRealMode ssc)
    -> NodeParams
    -> SscParams ssc
    -> MkListeners (RawRealMode ssc)
    -> OutSpecs
    -> ActionSpec (RawRealMode ssc) a
    -> Production a
runRawRealMode transport np@NodeParams {..} sscnp listeners outSpecs (ActionSpec action) =
    usingLoggerName lpRunnerTag $ do
        initNC <- untag @ssc sscCreateNodeContext sscnp
        modernDBs <- openNodeDBs npRebuildDb npDbPathM
        let allWorkersNum = allWorkersCount @ssc @(ProductionMode ssc) :: Int
        -- TODO [CSL-775] ideally initialization logic should be in scenario.
        runCH @ssc allWorkersNum np initNC modernDBs .
            flip Ether.runReaderT' modernDBs .
            runDBPureRedirect $
            initNodeDBs @ssc
        initTip <- Ether.runReaderT' (runDBPureRedirect getTip) modernDBs
        stateM <- liftIO SM.newIO
        stateM_ <- liftIO SM.newIO
        slottingVar <-
            Ether.runReaderT'
                (runDBPureRedirect $ mkSlottingVar npSystemStart)
                modernDBs
        txpVar <- mkTxpLocalData mempty initTip
        ntpSlottingVar <- mkNtpSlottingVar
        dlgVar <- RWV.new def

        -- TODO [CSL-775] need an effect-free way of running this into IO.
        let runIO :: forall t . RawRealMode ssc t -> IO t
            runIO act =
               runProduction .
                   usingLoggerName lpRunnerTag .
                   runCH @ssc allWorkersNum np initNC modernDBs .
                   flip Ether.runReadersT
                      ( Tagged @NodeDBs modernDBs
                      , Tagged @SlottingVar slottingVar
                      , Tagged @(Bool, NtpSlottingVar) (npUseNTP, ntpSlottingVar)
                      , Tagged @SscMemTag bottomSscState
                      , Tagged @TxpHolderTag txpVar
                      , Tagged @DelegationVar dlgVar
                      , Tagged @PeerStateTag stateM_
                      ) .
                   runDBPureRedirect .
                   runBlockDBRedirect .
                   runSlotsDataRedirect .
                   runSlotsRedirect .
                   runBalancesRedirect .
                   runTxHistoryRedirect .
                   runPeerStateRedirect .
                   runGStateCoreRedirect .
                   runUpdatesRedirect .
                   runBlockchainInfoRedirect .
                   runBListenerStub $
                   act

        ekgStore <- liftIO $ Metrics.newStore
        -- To start monitoring, add the time-warp metrics and the GC
        -- metrics then spin up the server.
        let startMonitoring node' = case lpEkgPort of
                Nothing   -> return Nothing
                Just port -> Just <$> do
                     ekgStore' <- setupMonitor runIO node' ekgStore
                     liftIO $ Metrics.registerGcMetrics ekgStore'
                     liftIO $ Monitoring.forkServerWith ekgStore' "127.0.0.1" port

        let stopMonitoring it = whenJust it stopMonitor

        sscState <-
           runCH @ssc allWorkersNum np initNC modernDBs .
           flip Ether.runReadersT
               ( Tagged @NodeDBs modernDBs
               , Tagged @SlottingVar slottingVar
               , Tagged @(Bool, NtpSlottingVar) (npUseNTP, ntpSlottingVar)
               ) .
           runSlotsDataRedirect .
           runSlotsRedirect .
           runDBPureRedirect $
           mkSscState @ssc
        runCH allWorkersNum np initNC modernDBs .
           flip Ether.runReadersT
               ( Tagged @NodeDBs modernDBs
               , Tagged @SlottingVar slottingVar
               , Tagged @(Bool, NtpSlottingVar) (npUseNTP, ntpSlottingVar)
               , Tagged @SscMemTag sscState
               , Tagged @TxpHolderTag txpVar
               , Tagged @DelegationVar dlgVar
               , Tagged @PeerStateTag stateM
               ) .
           runDBPureRedirect .
           runBlockDBRedirect .
           runSlotsDataRedirect .
           runSlotsRedirect .
           runBalancesRedirect .
           runTxHistoryRedirect .
           runPeerStateRedirect .
           runGStateCoreRedirect .
           runUpdatesRedirect .
           runBlockchainInfoRedirect .
           runBListenerStub .
           runServer transport listeners outSpecs startMonitoring stopMonitoring . ActionSpec $
               \vI sa -> nodeStartMsg npBaseParams >> action vI sa
  where
    LoggingParams {..} = bpLoggingParams npBaseParams

-- | Create new 'SlottingVar' using data from DB.
mkSlottingVar :: (MonadIO m, MonadDBPure m) => Timestamp -> m SlottingVar
mkSlottingVar sysStart = do
    sd <- GState.getSlottingData
    (sysStart, ) <$> newTVarIO sd

-- | ServiceMode runner.
runServiceMode
    :: Transport ServiceMode
    -> BaseParams
    -> MkListeners ServiceMode
    -> OutSpecs
    -> ActionSpec ServiceMode a
    -> Production a
runServiceMode transport bp@BaseParams {..} listeners outSpecs (ActionSpec action) = do
    stateM <- liftIO SM.newIO
    usingLoggerName (lpRunnerTag bpLoggingParams) .
        flip (Ether.runReaderT @PeerStateTag) stateM .
        runPeerStateRedirect .
        runServer_ transport listeners outSpecs . ActionSpec $ \vI sa ->
        nodeStartMsg bp >> action vI sa

runServer
    :: (MonadIO m, MonadMockable m, MonadFix m, WithLogger m)
    => Transport m
    -> MkListeners m
    -> OutSpecs
    -> (Node m -> m t)
    -> (t -> m ())
    -> ActionSpec m b
    -> m b
runServer transport mkL (OutSpecs wouts) withNode afterNode (ActionSpec action) = do
    stdGen <- liftIO newStdGen
    logInfo $ sformat ("Our verInfo: "%build) ourVerInfo
    node (simpleNodeEndPoint transport) (const $ pure Nothing) stdGen BiP ourVerInfo defaultNodeEnvironment $ \__node ->
        NodeAction mkListeners' $ \sendActions -> do
            t <- withNode __node
            action ourVerInfo sendActions `finally` afterNode t
  where
    InSpecs ins = inSpecs mkL
    OutSpecs outs = outSpecs mkL
    ourVerInfo =
        VerInfo Const.protocolMagic Const.lastKnownBlockVersion ins $ outs <> wouts
    mkListeners' theirVerInfo = do
        logDebug $ sformat ("Incoming connection: theirVerInfo="%build) theirVerInfo
        mkListeners mkL ourVerInfo theirVerInfo

runServer_
    :: (MonadIO m, MonadMockable m, MonadFix m, WithLogger m)
    => Transport m -> MkListeners m -> OutSpecs -> ActionSpec m b -> m b
runServer_ transport mkl outSpecs =
    runServer transport mkl outSpecs acquire release
  where
    acquire = const pass
    release = const pass

runRawBasedMode
    :: forall ssc m a.
       (SscConstraint ssc, WorkMode ssc m)
    => (forall b. m b -> RawRealMode ssc b)
    -> (forall b. RawRealMode ssc b -> m b)
    -> Transport m
    -> NodeParams
    -> SscParams ssc
    -> (ActionSpec m a, OutSpecs)
    -> Production a
runRawBasedMode unwrap wrap transport np@NodeParams{..} sscnp (ActionSpec action, outSpecs) =
    runRawRealMode
        (hoistTransport unwrap transport)
        np
        sscnp
        listeners
        outSpecs $
    ActionSpec
        $ \vI sendActions -> unwrap . action vI $ hoistSendActions wrap unwrap sendActions
  where
    listeners = hoistMkListeners unwrap wrap allListeners

-- | Launch some mode, providing way to convert it to 'RawRealMode' and back.
runRawKBasedMode
    :: forall ssc m a.
       (SscConstraint ssc, WorkMode ssc m)
    => (forall b. m b -> RawRealModeK ssc b)
    -> (forall b. RawRealModeK ssc b -> m b)
    -> Transport m
    -> KademliaDHTInstance
    -> NodeParams
    -> SscParams ssc
    -> (ActionSpec m a, OutSpecs)
    -> Production a
runRawKBasedMode unwrap wrap transport kinst =
    runRawBasedMode (runDiscoveryKademliaT kinst . unwrap) (wrap . lift) transport

runRawSBasedMode
    :: forall ssc m a.
       (SscConstraint ssc, WorkMode ssc m)
    => (forall b. m b -> RawRealModeS ssc b)
    -> (forall b. RawRealModeS ssc b -> m b)
    -> Transport m
    -> Set NodeId
    -> NodeParams
    -> SscParams ssc
    -> (ActionSpec m a, OutSpecs)
    -> Production a
runRawSBasedMode unwrap wrap transport peers =
    runRawBasedMode (runDiscoveryConstT peers . unwrap) (wrap . lift) transport

-- | ProductionMode runner.
runProductionMode
    :: forall ssc a.
       (SscConstraint ssc)
    => Transport (ProductionMode ssc)
    -> KademliaDHTInstance
    -> NodeParams
    -> SscParams ssc
    -> (ActionSpec (ProductionMode ssc) a, OutSpecs)
    -> Production a
runProductionMode = runRawKBasedMode getNoStatsT lift

-- | StatsMode runner.
-- [CSL-169]: spawn here additional listener, which would accept stat queries
-- can be done as part of refactoring (or someone who will refactor will create new issue).
runStatsMode
    :: forall ssc a.
       (SscConstraint ssc)
    => Transport (StatsMode ssc)
    -> KademliaDHTInstance
    -> NodeParams
    -> SscParams ssc
    -> (ActionSpec (StatsMode ssc) a, OutSpecs)
    -> Production a
runStatsMode transport kinst np sscnp action = do
    statMap <- liftIO SM.newIO
    runRawKBasedMode (runStatsT' statMap) lift transport kinst np sscnp action

runStaticMode
    :: forall ssc a.
       (SscConstraint ssc)
    => Transport (StaticMode ssc)
    -> Set NodeId
    -> NodeParams
    -> SscParams ssc
    -> (ActionSpec (StaticMode ssc) a, OutSpecs)
    -> Production a
runStaticMode = runRawSBasedMode getNoStatsT lift

----------------------------------------------------------------------------
-- Lower level runners
----------------------------------------------------------------------------

runCH
    :: forall ssc m a.
       ( SscConstraint ssc
       , MonadIO m
       , MonadCatch m
       , Mockable CurrentTime m)
    => Int
    -> NodeParams
    -> SscNodeContext ssc
    -> NodeDBs
    -> Ether.ReadersT (NodeContext ssc) m a
    -> m a
runCH allWorkersNum params@NodeParams {..} sscNodeContext db act = do
    ncLoggerConfig <- getRealLoggerConfig $ bpLoggingParams npBaseParams
    ncJLFile <- JLFile <$>
        liftIO (maybe (pure Nothing) (fmap Just . newMVar) npJLFile)
    ncBlkSemaphore <- BlkSemaphore <$> newEmptyMVar
    ucUpdateSemaphore <- newEmptyMVar

    -- TODO [CSL-775] lrc initialization logic is duplicated.
    epochDef <- Ether.runReaderT' LrcDB.getEpochDefault db
    lcLrcSync <- newTVarIO (LrcSyncData True epochDef)

    let eternity = (minBound, maxBound)
        makeOwnPSK = flip (createProxySecretKey npSecretKey) eternity . encToPublic
        ownPSKs = npUserSecret ^.. usKeys._tail.each.to makeOwnPSK
    Ether.runReaderT' (for_ ownPSKs addProxySecretKey) db

    ncUserSecret <- newTVarIO $ npUserSecret
    ncBlockRetrievalQueue <- liftIO $
        newTBQueueIO Const.blockRetrievalQueueSize
    ncInvPropagationQueue <- liftIO $
        newTBQueueIO Const.propagationQueueSize
    ncRecoveryHeader <- liftIO newEmptyTMVarIO
    ncProgressHeader <- liftIO newEmptyTMVarIO
    ncShutdownFlag <- newTVarIO False
    ncShutdownNotifyQueue <- liftIO $ newTBQueueIO allWorkersNum
    ncStartTime <- StartTime <$> liftIO Time.getCurrentTime
    ncLastKnownHeader <- newTVarIO Nothing
    ncGenesisLeaders <- if Const.isDevelopment
                        then pure $ genesisLeaders npCustomUtxo
                        else runBalanceIterBootstrap $
                             followTheSatoshiM genesisSeed genesisFakeTotalStake
    ucMemState <- newMemVar
    ucDownloadingUpdates <- newTVarIO mempty
    -- TODO synchronize the NodeContext peers var with whatever system
    -- populates it.
    peersVar <- newTVarIO mempty
    let ctx =
            NodeContext
            { ncConnectedPeers = ConnectedPeers peersVar
            , ncSscContext = sscNodeContext
            , ncLrcContext = LrcContext {..}
            , ncUpdateContext = UpdateContext {..}
            , ncNodeParams = params
            , ncSendLock = Nothing
#ifdef WITH_EXPLORER
            , ncTxpGlobalSettings = explorerTxpGlobalSettings
#else
            , ncTxpGlobalSettings = txpGlobalSettings
#endif
            , .. }
    Ether.runReadersT act ctx

----------------------------------------------------------------------------
-- Utilities
----------------------------------------------------------------------------

nodeStartMsg :: WithLogger m => BaseParams -> m ()
nodeStartMsg BaseParams {..} = do
    logInfo msg1
  where
    msg1 = sformat ("Application: " %build% ", last known block version " %build)
                   Const.curSoftwareVersion Const.lastKnownBlockVersion

getRealLoggerConfig :: MonadIO m => LoggingParams -> m LoggerConfig
getRealLoggerConfig LoggingParams{..} = do
    -- TODO: introduce Maybe FilePath builder for filePrefix
    let cfgBuilder = productionB <>
                     (mempty { _lcFilePrefix = lpHandlerPrefix })
    cfg <- readLoggerConfig lpConfigPath
    pure $ cfg <> cfgBuilder

setupLoggers :: MonadIO m => LoggingParams -> m ()
setupLoggers params = setupLogging =<< getRealLoggerConfig params

-- | RAII for node starter.
loggerBracket :: LoggingParams -> IO a -> IO a
loggerBracket lp = bracket_ (setupLoggers lp) releaseAllHandlers

bracketDHTInstance
    :: BaseParams
    -> KademliaParams
    -> (KademliaDHTInstance -> Production a)
    -> Production a
bracketDHTInstance BaseParams {..} kp action = bracket acquire release action
  where
    --withLog = usingLoggerName $ lpRunnerTag bpLoggingParams
    acquire = usingLoggerName (lpRunnerTag bpLoggingParams) (startDHTInstance instConfig)
    release = usingLoggerName (lpRunnerTag bpLoggingParams) . stopDHTInstance
    instConfig =
        kp
        { kpPeers = ordNub $ kpPeers kp ++ Const.defaultPeers
        }

createTransportTCP
    :: (MonadIO m, WithLogger m, Mockable Throw m)
    => TCP.TCPAddr
    -> m (Transport m)
createTransportTCP addrInfo = do
    loggerName <- getLoggerName
    let tcpParams =
            (TCP.defaultTCPParameters
             { TCP.transportConnectTimeout =
                   Just $ fromIntegral Const.networkConnectionTimeout
             , TCP.tcpNewQDisc = fairQDisc $ \_ -> return Nothing
             -- Will check the peer's claimed host against the observed host
             -- when new connections are made. This prevents an easy denial
             -- of service attack.
             , TCP.tcpCheckPeerHost = True
             , TCP.tcpServerExceptionHandler = \e ->
                     usingLoggerName (loggerName <> "transport") $
                         logError $ sformat ("Exception in tcp server: " % shown) e
             })
    transportE <-
        liftIO $ TCP.createTransport addrInfo tcpParams
    case transportE of
        Left e -> do
            logError $ sformat ("Error creating TCP transport: " % shown) e
            throw e
        Right transport -> return (concrete transport)

bracketTransport
    :: TCP.TCPAddr
    -> (Transport Production -> Production a)
    -> Production a
bracketTransport tcpAddr =
    bracket (createTransportTCP tcpAddr) (closeTransport)

-- | Bracket a transport for use with a static set of peers (for discovery).
bracketResources
    :: BaseParams
    -> TCP.TCPAddr
    -> (Transport Production -> Production a)
    -> IO a
bracketResources bp tcpAddr action =
    loggerBracket (bpLoggingParams bp) .
    runProduction $
        -- Both the DHT and Transport are problematic here:
        -- 1. We assume you'll want a DHT.
        -- 2. We assume your transport takes an IP/port.
        bracketTransport tcpAddr action

-- | Bracket a transport and a Kademlia node, using the latter for discovery.
bracketResourcesKademlia
    :: BaseParams
    -> TCP.TCPAddr
    -> KademliaParams
    -> (KademliaDHTInstance -> Transport Production -> Production a)
    -> IO a
bracketResourcesKademlia bp tcpAddr kp action =
    loggerBracket (bpLoggingParams bp) .
    runProduction .
    bracketDHTInstance bp kp $ \kademliaInstance ->
        bracketTransport tcpAddr $ action kademliaInstance<|MERGE_RESOLUTION|>--- conflicted
+++ resolved
@@ -76,17 +76,9 @@
                                                runGStateCoreRedirect)
 import           Pos.DB.GState                (getTip)
 import           Pos.DB.Misc                  (addProxySecretKey)
-<<<<<<< HEAD
 import           Pos.Delegation.Class         (DelegationVar)
-import           Pos.DHT.Real                 (KademliaDHTInstance,
-                                               KademliaDHTInstanceConfig (..),
-                                               KademliaParams (..), startDHTInstance,
-                                               stopDHTInstance)
-=======
-import           Pos.Delegation.Class         (DelegationWrap)
 import           Pos.DHT.Real                 (KademliaDHTInstance, KademliaParams (..),
                                                startDHTInstance, stopDHTInstance)
->>>>>>> 3a6ac3c5
 import           Pos.Discovery.Holders        (runDiscoveryConstT, runDiscoveryKademliaT)
 import           Pos.Genesis                  (genesisLeaders, genesisSeed)
 import           Pos.Launcher.Param           (BaseParams (..), LoggingParams (..),
