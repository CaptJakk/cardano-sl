--- conflicted
+++ resolved
@@ -44,22 +44,13 @@
 import           Pos.Merkle             (getMerkleRoot, mtRoot)
 import           Pos.Slotting           (MonadSlots (..), getSlotStart)
 import           Pos.Ssc.Class          (SscHelpersClass)
-<<<<<<< HEAD
-import           Pos.Txp                (Tx (..), TxId, TxOut (..))
+import           Pos.Txp                (Tx (..), TxId, TxOut (..), _txOutputs)
 import           Pos.Types              (Address, ChainDifficulty, Coin, MainBlock,
                                          Timestamp, addressF, blockTxs, decodeTextAddress,
                                          difficultyL, gbHeader, gbhConsensus, headerHash,
                                          mcdSlot, mkCoin, prevBlockL, sumCoins,
                                          unsafeAddCoin, unsafeIntegerToCoin)
-=======
-import           Pos.Txp                (Tx (..), TxId, TxOut (..), _txOutputs)
-import           Pos.Types              (Address, Coin, MainBlock, Timestamp, addressF,
-                                         blockTxs, decodeTextAddress, difficultyL,
-                                         gbHeader, gbhConsensus, headerHash, mcdSlot,
-                                         mkCoin, prevBlockL, sumCoins, unsafeAddCoin,
-                                         unsafeIntegerToCoin)
 import           Pos.Types.Explorer     (TxExtra (..))
->>>>>>> 44621c53
 import           Pos.Util               (maybeThrow)
 
 import           Pos.Explorer.Web.Error (ExplorerError (..))
