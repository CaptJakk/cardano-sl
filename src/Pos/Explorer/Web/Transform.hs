--- conflicted
+++ resolved
@@ -15,7 +15,6 @@
 import           System.Wlog                  (usingLoggerName)
 import           Universum
 
-<<<<<<< HEAD
 import           Pos.Communication            (OutSpecs, PeerStateSnapshot, SendActions,
                                                WithPeerState (..), WorkerSpec,
                                                getAllStates, peerStateFromSnapshot,
@@ -38,29 +37,6 @@
                                                runTxpHolderReader)
 import           Pos.Update                   (runUSHolder)
 import           Pos.WorkMode                 (ProductionMode)
-=======
-import           Pos.Communication       (OutSpecs, PeerStateSnapshot, SendActions,
-                                          WithPeerState (..), WorkerSpec, getAllStates,
-                                          peerStateFromSnapshot, runPeerStateHolder,
-                                          worker)
-import           Pos.Context             (NodeContext, getNodeContext, runContextHolder)
-import           Pos.DB                  (NodeDBs, getNodeDBs, runDBHolder)
-import           Pos.Delegation          (DelegationWrap, askDelegationState,
-                                          runDelegationTFromTVar)
-import           Pos.DHT.Real.Real       (runKademliaDHT)
-import           Pos.DHT.Real.Types      (KademliaDHTInstance (..),
-                                          getKademliaDHTInstance)
-import           Pos.Slotting            (NtpSlotting (..), NtpSlottingVar,
-                                          SlottingHolder (..), SlottingVar,
-                                          runNtpSlotting, runSlottingHolder)
-import           Pos.Ssc.Extra           (SscHolder (..), SscState, runSscHolder)
-import           Pos.Ssc.GodTossing      (SscGodTossing)
-import           Pos.Statistics          (getNoStatsT)
-import           Pos.Txp                 (TxpLocalData, askTxpMem, runTxpHolderReader)
-import           Pos.Update              (runUSHolder)
-import           Pos.WorkMode            (ProductionMode)
->>>>>>> 80fe43c9
-
 import           Pos.Explorer.Web.Server      (explorerApp, explorerHandlers,
                                                explorerServeImpl)
 import           Pos.Explorer.Web.Sockets.App (NotifierSettings, notifierApp)
