{-# LANGUAGE AllowAmbiguousTypes   #-}
{-# LANGUAGE ConstraintKinds       #-}
{-# LANGUAGE FlexibleContexts      #-}
{-# LANGUAGE FlexibleInstances     #-}
{-# LANGUAGE MultiParamTypeClasses #-}
{-# LANGUAGE Rank2Types            #-}
{-# LANGUAGE ScopedTypeVariables   #-}
{-# LANGUAGE TypeFamilies          #-}
{-# LANGUAGE UndecidableInstances  #-}

-- | Monadic layer for collecting stats

module Pos.Statistics.MonadStats
       ( MonadStats (..)
       , NoStatsT
       , getNoStatsT
       , StatsT
       , getStatsT
       ) where

import           Control.Monad.Catch      (MonadCatch, MonadMask, MonadThrow)
import           Control.Monad.Except     (ExceptT)
import           Control.Monad.Morph      (hoist)
import           Control.Monad.Trans      (MonadTrans)
import           Control.TimeWarp.Logging (WithNamedLogger (..))
import           Control.TimeWarp.Rpc     (MonadDialog, MonadResponse (..),
                                           MonadTransfer (..), hoistRespCond)
import           Control.TimeWarp.Timed   (MonadTimed (..), ThreadId)
import qualified Data.Binary              as Binary
import           Data.Maybe               (fromMaybe)
import           Data.SafeCopy            (SafeCopy)
import           Focus                    (Decision (Remove), alterM)
import           Pos.Ssc.Class.Storage    (SscStorageClass)
import           Serokell.Util            (show')
import qualified STMContainers.Map        as SM
import           System.IO.Unsafe         (unsafePerformIO)
import           Universum

import           Pos.DHT                  (DHTResponseT, MonadDHT, MonadMessageDHT (..),
                                           WithDefaultMsgHeader)
import           Pos.DHT.Real             (KademliaDHT)
import           Pos.Slotting             (MonadSlots (..))
import           Pos.State                (MonadDB)
import           Pos.Statistics.StatEntry (StatLabel (..))
import           Pos.Types                (Timestamp (..))
import           Pos.Util.JsonLog         (MonadJL (..))

-- | `MonadStats` is a monad which has methods for stats collecting
class Monad m => MonadStats m where
    statLog :: StatLabel l => l -> EntryType l -> m ()
    resetStat :: StatLabel l => l -> m ()
    getStats :: StatLabel l => l -> m (Maybe [(Timestamp, EntryType l)])

    -- | Default convenience method, which we can override
    -- (to truly do nothing in `NoStatsT`, for example)
    logStatM :: StatLabel l => l -> m (EntryType l) -> m ()
    logStatM label action = action >>= statLog label

-- TODO: is there a way to avoid such boilerplate for transformers?
instance MonadStats m => MonadStats (KademliaDHT m) where
    statLog label = lift . statLog label
    resetStat = lift . resetStat
    getStats = lift . getStats

instance MonadStats m => MonadStats (ReaderT a m) where
    statLog label = lift . statLog label
    resetStat = lift . resetStat
    getStats = lift . getStats

instance MonadStats m => MonadStats (StateT a m) where
    statLog label = lift . statLog label
    resetStat = lift . resetStat
    getStats = lift . getStats

instance MonadStats m => MonadStats (ExceptT e m) where
    statLog label = lift . statLog label
    resetStat = lift . resetStat
    getStats = lift . getStats

instance MonadStats m => MonadStats (DHTResponseT m) where
    statLog label = lift . statLog label
    resetStat = lift . resetStat
    getStats = lift . getStats

type instance ThreadId (NoStatsT m) = ThreadId m
type instance ThreadId (StatsT m) = ThreadId m

newtype NoStatsT m a = NoStatsT
    { getNoStatsT :: m a
    } deriving (Functor, Applicative, Monad, MonadTimed, MonadThrow, MonadCatch,
               MonadMask, MonadIO, MonadDB ssc, WithNamedLogger, MonadDialog p,
               MonadDHT, MonadMessageDHT, MonadSlots, WithDefaultMsgHeader,
               MonadJL)

instance MonadTransfer m => MonadTransfer (NoStatsT m) where
    sendRaw addr p = NoStatsT $ sendRaw addr (hoist getNoStatsT p)
    listenRaw binding sink = NoStatsT $ fmap NoStatsT $ listenRaw binding (hoistRespCond getNoStatsT sink)
    close = NoStatsT . close

instance MonadResponse m => MonadResponse (NoStatsT m) where
    replyRaw dat = NoStatsT $ replyRaw (hoist getNoStatsT dat)
    closeR = lift closeR
    peerAddr = lift peerAddr


instance MonadTrans NoStatsT where
    lift = NoStatsT

instance Monad m => MonadStats (NoStatsT m) where
    statLog _ _ = pure ()
    getStats _ = pure $ pure []
    resetStat _ = pure ()
    logStatM _ _ = pure ()

newtype StatsT m a = StatsT
    { getStatsT :: m a
    } deriving (Functor, Applicative, Monad, MonadTimed, MonadThrow, MonadCatch,
               MonadMask, MonadIO, MonadDB ssc, WithNamedLogger, MonadDialog p,
               MonadDHT, MonadMessageDHT, MonadSlots, WithDefaultMsgHeader,
               MonadJL)

instance MonadTransfer m => MonadTransfer (StatsT m) where
    sendRaw addr p = StatsT $ sendRaw addr (hoist getStatsT p)
    listenRaw binding sink = StatsT $ fmap StatsT $ listenRaw binding (hoistRespCond getStatsT sink)
    close = StatsT . close

instance MonadResponse m => MonadResponse (StatsT m) where
    replyRaw dat = StatsT $ replyRaw (hoist getStatsT dat)
    closeR = lift closeR
    peerAddr = lift peerAddr

instance MonadTrans StatsT where
    lift = StatsT

-- TODO: =\
statsMap :: SM.Map Text LByteString
statsMap = unsafePerformIO SM.newIO

instance (SscStorageClass ssc, SafeCopy ssc, MonadIO m, MonadJL m, MonadDB ssc m) => MonadStats (StatsT m) where
    statLog label entry = do
        liftIO $ atomically $ SM.focus update (show' label) statsMap
        return ()
      where
        update = alterM $ \v -> return $ fmap Binary.encode $
            mappend entry . Binary.decode <$> v <|> Just entry

    resetStat label = do
        mval <- liftIO $ atomically $ SM.focus reset (show' label) statsMap
        let val = fromMaybe mempty $ Binary.decode <$> mval
<<<<<<< HEAD
        lift $ jlLog $ toJLEvent label val
      where
        reset old = return (old, Remove)

    -- TODO: do we need getStats at all?
    getStats _ = pure $ pure []
=======
        lift $ newStatRecord label ts val
      where
        reset old = return (old, Remove)

    getStats = lift . getStatRecords
>>>>>>> 2dd66905
<|MERGE_RESOLUTION|>--- conflicted
+++ resolved
@@ -147,17 +147,9 @@
     resetStat label = do
         mval <- liftIO $ atomically $ SM.focus reset (show' label) statsMap
         let val = fromMaybe mempty $ Binary.decode <$> mval
-<<<<<<< HEAD
         lift $ jlLog $ toJLEvent label val
       where
         reset old = return (old, Remove)
 
     -- TODO: do we need getStats at all?
-    getStats _ = pure $ pure []
-=======
-        lift $ newStatRecord label ts val
-      where
-        reset old = return (old, Remove)
-
-    getStats = lift . getStatRecords
->>>>>>> 2dd66905
+    getStats _ = pure $ pure []