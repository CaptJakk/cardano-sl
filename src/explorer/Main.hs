{-# LANGUAGE CPP                 #-}
{-# LANGUAGE ScopedTypeVariables #-}
{-# LANGUAGE TupleSections       #-}

module Main where

import           Data.Maybe          (fromJust)
import           Data.Proxy          (Proxy (..))
import           Mockable            (Production)
import           System.Wlog         (LoggerName)
import           Serokell.Util       (sec)
import           Universum

import           Pos.Binary          ()
import qualified Pos.CLI             as CLI
import           Pos.Constants       (staticSysStart)
import           Pos.Crypto          (SecretKey, VssKeyPair, keyGen, vssKeyGen)
#ifndef DEV_MODE
import           Pos.Genesis         (genesisStakeDistribution)
#endif
import           Pos.Genesis         (genesisUtxo)
import           Pos.Launcher        (BaseParams (..), LoggingParams (..),
                                      NodeParams (..), RealModeResources,
                                      bracketResources, runNodeProduction,
                                      runTimeLordReal, runTimeSlaveReal, stakesDistr)
import           Pos.Ssc.Class       (SscConstraint)
import           Pos.Ssc.GodTossing  (GtParams (..), SscGodTossing)
import           Pos.Types           (Timestamp (Timestamp))
<<<<<<< HEAD
import           Pos.Util            (inAssertMode, mconcatPair)
import           Pos.Util.TimeWarp   (sec)
import           Pos.Util.UserSecret (UserSecret, peekUserSecret, usKeys, usVss,
=======
import           Pos.Util            (inAssertMode)
import           Pos.Util.UserSecret (UserSecret, peekUserSecret, usVss, usPrimKey,
>>>>>>> 44621c53
                                      writeUserSecret)

import           Pos.Explorer.Web    (NotifierSettings (..), explorerPlugin,
                                      notifierPlugin)

import           ExplorerOptions     (Args (..), getExplorerOptions)


getSystemStart
    :: SscConstraint ssc
    => Proxy ssc -> RealModeResources -> Args -> Production Timestamp
getSystemStart sscProxy inst args
    | noSystemStart args > 0 = pure $ Timestamp $ sec $ noSystemStart args
    | otherwise =
        case staticSysStart of
            Nothing ->
                if timeLord args
                    then runTimeLordReal (loggingParams "time-lord" args)
                    else runTimeSlaveReal
                             sscProxy
                             inst
                             (baseParams "time-slave" args)
            Just systemStart -> return systemStart

loggingParams :: LoggerName -> Args -> LoggingParams
loggingParams tag Args{..} =
    LoggingParams
    { lpHandlerPrefix = CLI.logPrefix commonArgs
    , lpConfigPath    = CLI.logConfig commonArgs
    , lpRunnerTag     = tag
    , lpEkgPort       = monitorPort
    }

baseParams :: LoggerName -> Args -> BaseParams
baseParams loggingTag args@Args {..} =
    BaseParams
    { bpLoggingParams = loggingParams loggingTag args
    , bpIpPort = ipPort
    , bpDHTPeers = CLI.dhtPeers commonArgs
    , bpDHTKey = dhtKey
    , bpDHTExplicitInitial = CLI.dhtExplicitInitial commonArgs
    , bpKademliaDump = kademliaDumpPath
    }

action :: Args -> RealModeResources -> Production ()
action args@Args {..} res = do
    systemStart <- getSystemStart (Proxy :: Proxy SscGodTossing) res args
    currentParams <- getNodeParams args systemStart

    let vssSK = fromJust $ npUserSecret currentParams ^. usVss
        gtParams = gtSscParams args vssSK

    putText "Running using GodTossing"
    let plugins = mconcatPair
            [ explorerPlugin webPort
            , notifierPlugin NotifierSettings{ nsPort = notifierPort }
            ]
    runNodeProduction @SscGodTossing res plugins currentParams gtParams

userSecretWithGenesisKey
    :: (MonadIO m, MonadFail m) => Args -> UserSecret -> m (SecretKey, UserSecret)
userSecretWithGenesisKey _ = fetchPrimaryKey

getKeyfilePath :: Args -> FilePath
getKeyfilePath = keyfilePath

updateUserSecretVSS
    :: (MonadIO m, MonadFail m) => Args -> UserSecret -> m UserSecret
updateUserSecretVSS _ = fillUserSecretVSS

fetchPrimaryKey :: (MonadIO m, MonadFail m) => UserSecret -> m (SecretKey, UserSecret)
fetchPrimaryKey userSecret = case userSecret ^. usPrimKey of
    Just sk -> return (sk, userSecret)
    Nothing -> do
        putText "Found no signing keys in keyfile, generating random one..."
        sk <- snd <$> keyGen
        let us = userSecret & usPrimKey .~ Just sk
        writeUserSecret us
        return (sk, us)

fillUserSecretVSS :: (MonadIO m, MonadFail m) => UserSecret -> m UserSecret
fillUserSecretVSS userSecret = case userSecret ^. usVss of
    Just _  -> return userSecret
    Nothing -> do
        putText "Found no VSS keypair in keyfile, generating random one..."
        vss <- vssKeyGen
        let us = userSecret & usVss .~ Just vss
        writeUserSecret us
        return us

getNodeParams :: (MonadIO m, MonadFail m) => Args -> Timestamp -> m NodeParams
getNodeParams args@Args {..} systemStart = do
    (primarySK, userSecret) <-
        userSecretWithGenesisKey args =<<
        updateUserSecretVSS args =<<
        peekUserSecret (getKeyfilePath args)

    return NodeParams
        { npDbPathM = dbPath
        , npRebuildDb = rebuildDB
        , npSecretKey = primarySK
        , npUserSecret = userSecret
        , npSystemStart = systemStart
        , npBaseParams = baseParams "node" args
        , npCustomUtxo =
                genesisUtxo $
#ifdef DEV_MODE
                stakesDistr (CLI.flatDistr commonArgs)
                            (CLI.bitcoinDistr commonArgs)
                            (CLI.expDistr commonArgs)
#else
                genesisStakeDistribution
#endif
        , npTimeLord = timeLord
        , npJLFile = jlPath
        , npAttackTypes = []
        , npAttackTargets = []
        , npPropagation = not (CLI.disablePropagation commonArgs)
        , npUpdatePath = "explorer-update"
        , npUpdateWithPkg = True
        , npUpdateServers = CLI.updateServers commonArgs
        , npReportServers = CLI.reportServers commonArgs
        }

gtSscParams :: Args -> VssKeyPair -> GtParams
gtSscParams Args {..} vssSK =
    GtParams
    { gtpSscEnabled = True
    , gtpVssKeyPair = vssSK
    }

printFlags :: IO ()
printFlags = do
#ifdef DEV_MODE
    putText "[Attention] We are in DEV mode"
#else
    putText "[Attention] We are in PRODUCTION mode"
#endif
    inAssertMode $ putText "Asserts are ON"

main :: IO ()
main = do
    printFlags
    args <- getExplorerOptions
    bracketResources (baseParams "node" args) (action args)<|MERGE_RESOLUTION|>--- conflicted
+++ resolved
@@ -7,8 +7,8 @@
 import           Data.Maybe          (fromJust)
 import           Data.Proxy          (Proxy (..))
 import           Mockable            (Production)
+import           Serokell.Util       (sec)
 import           System.Wlog         (LoggerName)
-import           Serokell.Util       (sec)
 import           Universum
 
 import           Pos.Binary          ()
@@ -26,14 +26,8 @@
 import           Pos.Ssc.Class       (SscConstraint)
 import           Pos.Ssc.GodTossing  (GtParams (..), SscGodTossing)
 import           Pos.Types           (Timestamp (Timestamp))
-<<<<<<< HEAD
 import           Pos.Util            (inAssertMode, mconcatPair)
-import           Pos.Util.TimeWarp   (sec)
-import           Pos.Util.UserSecret (UserSecret, peekUserSecret, usKeys, usVss,
-=======
-import           Pos.Util            (inAssertMode)
-import           Pos.Util.UserSecret (UserSecret, peekUserSecret, usVss, usPrimKey,
->>>>>>> 44621c53
+import           Pos.Util.UserSecret (UserSecret, peekUserSecret, usPrimKey, usVss,
                                       writeUserSecret)
 
 import           Pos.Explorer.Web    (NotifierSettings (..), explorerPlugin,
