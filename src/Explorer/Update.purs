--- conflicted
+++ resolved
@@ -10,11 +10,8 @@
 import Data.Lens ((^.), over, set)
 import Data.Maybe (Maybe(..))
 import Explorer.Api.Http (fetchBlockSummary, fetchBlockTxs, fetchLatestBlocks, fetchLatestTxs)
-<<<<<<< HEAD
-import Explorer.Lenses.State (addressDetail, addressTxPagination, blockDetail, blockTxPagination, blocksExpanded, currentBlockTxs, connected, dashboard, dashboardBlockPagination, errors, handleLatestBlocksSocketResult, initialBlocksRequested, initialTxsRequested, handleLatestTxsSocketResult, currentBlock, latestBlocks, latestTransactions, loading, searchInput, selectedApiCode, socket, transactionsExpanded, viewStates)
-=======
 import Explorer.Lenses.State (addressDetail, addressTxPagination, blockDetail, blockTxPagination, blocksExpanded, currentAddressSummary, currentBlockTxs, connected, dashboard, dashboardBlockPagination, errors, handleLatestBlocksSocketResult, initialBlocksRequested, initialTxsRequested, handleLatestTxsSocketResult, currentBlock, latestBlocks, latestTransactions, loading, searchInput, selectedApiCode, socket, transactionsExpanded, viewStates)
->>>>>>> 38b3c33a
+
 import Explorer.Routes (Route(..))
 import Explorer.Types.Actions (Action(..))
 import Explorer.Types.State (State)
@@ -136,35 +133,18 @@
 update (ReceiveBlockTxs (Right txs)) state =
     noEffects $
     set loading false <<<
-<<<<<<< HEAD
-    set currentBlock (Just block) $
-=======
     set currentBlockTxs txs $
->>>>>>> 38b3c33a
     state
 update (ReceiveBlockTxs (Left error)) state =
     noEffects $
     set loading false $
     over errors (\errors' -> (show error) : errors') state
-
-<<<<<<< HEAD
-update (RequestBlockTxs hash) state =
-    { state: set loading true $ state
-    , effects: [ attempt (fetchBlockTxs hash) >>= pure <<< ReceiveBlockTxs ]
-    }
-update (ReceiveBlockTxs (Right txs)) state = noEffects $
-    set loading false <<<
-    set currentBlockTxs txs $
-    state
-update (ReceiveBlockTxs (Left error)) state = noEffects $
-    set loading false $
-    over errors (\errors' -> (show error) : errors') state
-
 update RequestInitialTxs state =
     { state: set loading true state
     , effects: [ attempt fetchLatestTxs >>= pure <<< ReceiveInitialTxs ]
     }
-update (ReceiveInitialTxs (Right blocks)) state = noEffects $
+update (ReceiveInitialTxs (Right blocks)) state =
+    noEffects $
     set loading false <<<
     set initialTxsRequested true <<<
     set handleLatestTxsSocketResult true $
@@ -173,21 +153,6 @@
     set loading false <<<
     set initialTxsRequested true <<<
     set handleLatestTxsSocketResult true $
-=======
-update RequestInitialTxs state =
-    { state: set loading true state
-    , effects: [ attempt fetchLatestTxs >>= pure <<< ReceiveInitialTxs ]
-    }
-update (ReceiveInitialTxs (Right blocks)) state =
-    noEffects $
-    set loading false <<<
-    set initialTxsRequested true <<<
-    set handleLatestTxsSocketResult true $
-    over latestTransactions (\b -> blocks <> b) state
-update (ReceiveInitialTxs (Left error)) state = noEffects $
-    set loading false <<<
-    set initialTxsRequested true <<<
-    set handleLatestTxsSocketResult true $
     over errors (\errors' -> (show error) : errors') state
 
 update (RequestAddressSummary address) state =
@@ -201,7 +166,6 @@
 update (ReceiveAddressSummary (Left error)) state =
     noEffects $
     set loading false $
->>>>>>> 38b3c33a
     over errors (\errors' -> (show error) : errors') state
 
 -- routing
