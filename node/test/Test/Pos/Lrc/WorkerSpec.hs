--- conflicted
+++ resolved
@@ -38,7 +38,7 @@
 import qualified Pos.GState                as GS
 import qualified Pos.Lrc                   as Lrc
 import           Pos.Txp                   (TxAux, TxIn (..), TxOut (..), TxOutAux (..),
-                                            TxOutDistribution, UtxoTxIn (..), mkTxPayload)
+                                            TxOutDistribution, mkTxPayload)
 import           Pos.Util.Arbitrary        (nonrepeating)
 import           Pos.Util.Util             (getKeys)
 
@@ -113,11 +113,7 @@
     genesisContextSimple invAddrSpendingData addrDistr = do
         let balances = concatAddrDistrs addrDistr
         let utxoEntry (addr, coin) =
-<<<<<<< HEAD
-                ( TxInUtxo $ UtxoTxIn (unsafeHash addr) 0
-=======
                 ( TxInUtxo (unsafeHash addr) 0
->>>>>>> f9919c46
                 , TxOutAux (TxOut addr coin)
                            (identityDistr invAddrSpendingData addr coin)
                 )
