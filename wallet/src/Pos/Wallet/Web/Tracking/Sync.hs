--- conflicted
+++ resolved
@@ -75,16 +75,10 @@
 import           Pos.StateLock                    (Priority (..), StateLock,
                                                    withStateLockNoMetrics)
 import           Pos.Txp                          (GenesisUtxo (..), Tx (..), TxAux (..),
-<<<<<<< HEAD
                                                    TxIn (..), TxOut, TxOutAux (..),
                                                    TxUndo, flattenTxPayload, genesisUtxo,
-                                                   toaOut, topsortTxs, txOutAddress)
-=======
-                                                   TxIn (..), TxOutAux (..), TxUndo,
-                                                   flattenTxPayload, genesisUtxo, toaOut,
-                                                   topsortTxs, txOutAddress,
+                                                   toaOut, topsortTxs, txOutAddress,
                                                    utxoToModifier)
->>>>>>> 8580948c
 import           Pos.Txp.MemState.Class           (MonadTxpMem, getLocalTxsNUndo)
 import           Pos.Util.Chrono                  (getNewestFirst)
 import qualified Pos.Util.Modifier                as MM
@@ -328,24 +322,10 @@
     applyTx CAccModifier{..} (tx, undo, blkHeader) = do
         let hh = headerHash blkHeader
             hhs = repeat hh
-<<<<<<< HEAD
             wh@(WithHash _ txId) = withHash (taTx tx)
         let (ownInputs, ownOutputs, thEntry) =
                 selectOwnTxInsAndOuts encInfo (wh, undo) (getDiff blkHeader, getTs blkHeader)
 
-=======
-            tx@(UnsafeTx (NE.toList -> inps) (NE.toList -> outs) _) = taTx
-            !txId = hash tx
-            -- TODO should we do something with unknown inputs?
-            resolvedInputs = catMaybes $ zipWith (fmap . (,)) inps (NE.toList undo)
-            txOutgoings = map txOutAddress outs
-            txInputs = map (toaOut . snd) resolvedInputs
-
-            ownInputs = selectOwnAddresses encInfo (txOutAddress . toaOut . snd) resolvedInputs
-            ownOutputs = selectOwnAddresses encInfo (txOutAddress . snd) $ enumerate outs
-            ownInpAddrMetas = map snd ownInputs
-            ownOutAddrMetas = map snd ownOutputs
->>>>>>> 8580948c
             ownTxIns = map (fst . fst) ownInputs
             ownTxOuts = map fst ownOutputs
 
@@ -391,34 +371,10 @@
         let wh@(WithHash _ txId) = withHash (taTx tx)
             hh = headerHash blkHeader
             hhs = repeat hh
-<<<<<<< HEAD
             (ownInputs, ownOutputs, thEntry) =
                 selectOwnTxInsAndOuts encInfo (wh, undo) (getDiff blkHeader, getTs blkHeader)
 
             ownTxOutIns = map (fst . fst) ownOutputs
-=======
-            mDiff = getDiff blkHeader
-            mTs = getTs blkHeader
-            tx@(UnsafeTx (NE.toList -> inps) (NE.toList -> outs) _) = taTx
-            !txid = hash taTx
-            undoL' = catMaybes undoL
-            resolvedInputs = zip inps undoL'
-            txOutgoings = map txOutAddress outs
-            txInputs = map (toaOut . snd) resolvedInputs
-
-            ownInputs = selectOwnAddresses encInfo (txOutAddress . toaOut) undoL'
-            ownOutputs = selectOwnAddresses encInfo txOutAddress $ outs
-            ownInputMetas = map snd ownInputs
-            ownOutputMetas = map snd ownOutputs
-            ownInputAddrs = map cwamId ownInputMetas
-            ownOutputAddrs = map cwamId ownOutputMetas
-
-            l = fromIntegral (length outs) :: Word32
-            ownTxIns = zip inps $ map fst ownInputs
-            ownTxOuts = map (TxInUtxo txid) ([0 .. l - 1] :: [Word32])
-
-            th = THEntry txid tx mDiff txInputs txOutgoings mTs
->>>>>>> 8580948c
 
             deletedHistory =
                 if (not $ null ownInputs) || (not $ null ownOutputs)
