--- conflicted
+++ resolved
@@ -16,7 +16,6 @@
 
 import           Universum
 
-<<<<<<< HEAD
 import           Control.Lens (makePrisms)
 import qualified Data.Map.Strict as Map
 import qualified Data.Set as S
@@ -26,10 +25,11 @@
 import           System.Wlog (WithLogger, logDebug)
 
 import           Pos.Client.Txp.History (MonadTxHistory, TxHistoryEntry (..), txHistoryListToMap)
-import           Pos.Core (ChainDifficulty, timestampToPosix)
+import           Pos.Core (ChainDifficulty, HasConfiguration, timestampToPosix)
 import           Pos.Core.Txp (TxId)
 import           Pos.Util.LogSafe (logInfoSP, secureListF)
 import           Pos.Util.Servant (encodeCType)
+import           Pos.Util.Util (eitherToThrow)
 import           Pos.Wallet.WalletMode (MonadBlockchainInfo (..), getLocalHistory)
 import           Pos.Wallet.Web.ClientTypes (AccountId (..), Addr, CId, CTx (..), CTxMeta (..),
                                              CWAddressMeta (..), ScrollLimit, ScrollOffset, Wal,
@@ -38,12 +38,12 @@
 import           Pos.Wallet.Web.Methods.Logic (MonadWalletLogicRead)
 import           Pos.Wallet.Web.Methods.Misc (convertCIdTOAddrs)
 import           Pos.Wallet.Web.Pending (PendingTx (..), ptxPoolInfo, _PtxApplying)
-import           Pos.Wallet.Web.State (AddressInfo (..), AddressLookupMode (Ever), MonadWalletDB,
-                                       MonadWalletDBRead, addOnlyNewTxMetas, getHistoryCache,
-                                       getPendingTx, getTxMeta, getWalletPendingTxs)
+import           Pos.Wallet.Web.State (AddressInfo (..), AddressLookupMode (Ever), WalletDB,
+                                       WalletSnapshot, addOnlyNewTxMetas, getHistoryCache,
+                                       getPendingTx, getTxMeta, getWalletPendingTxs,
+                                       getWalletSnapshot, askWalletDB)
 import           Pos.Wallet.Web.Util (getAccountAddrsOrThrow, getWalletAccountIds, getWalletAddrs,
                                       getWalletAddrsDetector)
-import           Pos.Util.Util (eitherToThrow)
 import           Servant.API.ContentTypes (NoContent (..))
 
 
@@ -66,98 +66,32 @@
     WalletHistorySize . fromIntegral . Map.size . unWalletHistory
 
 getFullWalletHistory
-    :: MonadWalletHistory ctx m
-    => CId Wal -> m (WalletHistory, WalletHistorySize)
-getFullWalletHistory cWalId = do
-=======
-import           Control.Exception          (throw)
-import qualified Data.Map.Strict            as Map
-import qualified Data.Set                   as S
-import           Data.Time.Clock.POSIX      (POSIXTime, getPOSIXTime)
-import           Formatting                 (build, sformat, stext, (%))
-import           Serokell.Util              (listJson, listJsonIndent)
-import           System.Wlog                (WithLogger, logDebug, logInfo, logWarning)
-
-import           Pos.Aeson.ClientTypes      ()
-import           Pos.Aeson.WalletBackup     ()
-import           Pos.Client.Txp.History     (TxHistoryEntry (..), txHistoryListToMap)
-import           Pos.Core                   (ChainDifficulty, timestampToPosix)
-import           Pos.Txp.Core.Types         (TxId)
-import           Pos.Util.LogSafe           (logInfoS)
-import           Pos.Util.Servant           (encodeCType)
-import           Pos.Wallet.WalletMode      (getLocalHistory, localChainDifficulty,
-                                             networkChainDifficulty)
-import           Pos.Wallet.Web.ClientTypes (AccountId (..), Addr, CId, CTx (..), CTxId,
-                                             CTxMeta (..), CWAddressMeta (..),
-                                             ScrollLimit, ScrollOffset, Wal, mkCTx)
-import           Pos.Wallet.Web.Error       (WalletError (..))
-import           Pos.Wallet.Web.Mode        (MonadWalletWebMode, convertCIdTOAddrs)
-import           Pos.Wallet.Web.Pending     (PendingTx (..), ptxPoolInfo, _PtxApplying)
-import           Pos.Wallet.Web.State       (AddressInfo (..), AddressLookupMode (Ever),
-                                             WalletDB, WalletSnapshot, addOnlyNewTxMetas,
-                                             askWalletDB, getHistoryCache, getPendingTx,
-                                             getTxMeta, getWalletPendingTxs,
-                                             getWalletSnapshot, setWalletTxMeta)
-import           Pos.Wallet.Web.Util        (getAccountAddrsOrThrow, getWalletAccountIds,
-                                             getWalletAddrs, getWalletAddrsDetector)
-
-getFullWalletHistory :: (MonadIO m, MonadThrow m, WithLogger m)
-                     => WalletDB
-                     -> CId Wal
-                     -> (Map TxId TxHistoryEntry)
-                     -> ChainDifficulty
-                     -> m (Map TxId (CTx, POSIXTime), Word)
-getFullWalletHistory db cWalId unfilteredLocalHistory diff = do
->>>>>>> 9c3a58e3
+    :: (MonadWalletHistory ctx m)
+    => WalletDB
+    -> CId Wal
+    -> m (WalletHistory, WalletHistorySize)
+getFullWalletHistory db cWalId = do
     logDebug "getFullWalletHistory: start"
     ws <- getWalletSnapshot db
 
-<<<<<<< HEAD
-    cAddrs <- getWalletAddrs Ever cWalId
+    let cAddrs = getWalletAddrs ws Ever cWalId
+        blockHistory = getHistoryCache ws cWalId
+
     addrs <- convertCIdTOAddrs cAddrs
-
     unfilteredLocalHistory <- getLocalHistory addrs
-
-    blockHistory <- getHistoryCache cWalId
-=======
-    blockHistory <- case getHistoryCache ws cWalId of
-        Just hist -> pure hist
-        Nothing -> do
-            logWarning $
-                sformat ("getFullWalletHistory: history cache is empty for wallet #"%build)
-                cWalId
-            pure mempty
->>>>>>> 9c3a58e3
 
     logDebug "getFullWalletHistory: fetched addresses and block/local histories"
     let localHistory = unfilteredLocalHistory `Map.difference` blockHistory
 
     logTxHistory "Mempool" (toList localHistory)
 
-<<<<<<< HEAD
-    fullHistory <- addPtxHistory cWalId $ localHistory `Map.union` blockHistory
-    walAddrsDetector <- getWalletAddrsDetector Ever cWalId
+    fullHistory <- addPtxHistory ws cWalId $ localHistory `Map.union` blockHistory
+    let walAddrsDetector = getWalletAddrsDetector ws Ever cWalId
     diff <- getCurChainDifficulty
     logDebug "getFullWalletHistory: fetched full history"
 
     !cHistory <- WalletHistory <$>
-        forM fullHistory (constructCTx cWalId walAddrsDetector diff)
-=======
-    fullHistory <- addRecentPtxHistory ws cWalId $ localHistory `Map.union` blockHistory
-    let walAddrsDetector = getWalletAddrsDetector ws Ever cWalId
-    logDebug "getFullWalletHistory: fetched full history"
-
-    -- TODO when we introduce some mechanism to react on new tx in mempool,
-    -- we will set timestamp tx as current time and remove call of @addHistoryTxs@
-    -- We call @addHistoryTxs@ only for mempool transactions because for
-    -- transactions from block and resubmitting timestamp is already known.
-    -- XXX rewrite 'getHistory'
-    addHistoryTxs db cWalId localHistory
-    logDebug "getFullWalletHistory: invoked addHistoryTxs"
-
-    ws' <- getWalletSnapshot db
-    !cHistory <- forM fullHistory (constructCTx ws' cWalId walAddrsDetector diff)
->>>>>>> 9c3a58e3
+        forM fullHistory (constructCTx ws cWalId walAddrsDetector diff)
     logDebug "getFullWalletHistory: formed cTxs"
     pure (cHistory, walletHistorySize cHistory)
 
@@ -166,19 +100,13 @@
     => CId Wal
     -> (WalletSnapshot -> [AccountId]) -- ^ Which account IDs to get from the snapshot
     -> Maybe (CId Addr)
-<<<<<<< HEAD
     -> m (WalletHistory, WalletHistorySize)
-getHistory cWalId accIds mAddrId = do
-=======
-    -> m (Map TxId (CTx, POSIXTime), Word)
 getHistory cWalId getAccIds mAddrId = do
     db <- askWalletDB
     ws <- getWalletSnapshot db
 
     let allAccIds = getWalletAccountIds ws cWalId
         accIds = getAccIds ws
-
->>>>>>> 9c3a58e3
     -- FIXME: searching when only AddrId is provided is not supported yet.
     accAddrs  <- S.fromList . map (cwamId . adiCWAddressMeta) <$> concatMapM (getAccountAddrsOrThrow ws Ever) accIds
 
@@ -194,17 +122,8 @@
             | addr `S.member` accAddrs -> Right $ filterByAddrs (S.singleton addr) cHistory
             | otherwise                -> Left errorBadAddress
 
-<<<<<<< HEAD
-    (cHistory, cHistorySize) <- getFullWalletHistory cWalId
+    (cHistory, cHistorySize) <- getFullWalletHistory db cWalId
     cHistory' <- eitherToThrow $ filterFn cHistory
-=======
-    let cAddrs = getWalletAddrs ws Ever cWalId
-
-    unfilteredLocalHistory <- getLocalHistory =<< convertCIdTOAddrs cAddrs
-    diff        <- getCurChainDifficulty
-
-    res <- first filterFn <$> getFullWalletHistory db cWalId unfilteredLocalHistory diff
->>>>>>> 9c3a58e3
     logDebug "getHistory: filtered transactions"
     -- TODO: Why do we reuse the old size, pre-filter? Explain.
     return (cHistory', cHistorySize)
@@ -233,20 +152,12 @@
     (cWalId, accIds) <- case (mCWalId, mAccId) of
         (Nothing, Nothing)      -> throwM errorSpecifySomething
         (Just _, Just _)        -> throwM errorDontSpecifyBoth
-<<<<<<< HEAD
-        (Just cWalId', Nothing) -> do
-            accIds' <- getWalletAccountIds cWalId'
-            pure (cWalId', accIds')
-        (Nothing, Just accId)   -> pure (aiWId accId, [accId])
-    (WalletHistory unsortedThs, WalletHistorySize n) <-
-        getHistory cWalId accIds mAddrId
-=======
         (Just cWalId', Nothing) ->
             let accIds' = \ws -> getWalletAccountIds ws cWalId'
              in pure (cWalId', accIds')
         (Nothing, Just accId)   -> pure (aiWId accId, const [accId])
-    (unsortedThs, n) <- getHistory cWalId accIds mAddrId
->>>>>>> 9c3a58e3
+    (WalletHistory unsortedThs, WalletHistorySize n)
+        <- getHistory cWalId accIds mAddrId
 
     let !sortedTxh = forceList $ sortByTime (Map.elems unsortedThs)
     logDebug "getHistoryLimited: sorted transactions"
@@ -270,62 +181,36 @@
     errorDontSpecifyBoth = RequestError $
         "Please do not specify both walletId and accountId at the same time"
 
-<<<<<<< HEAD
 addHistoryTxMeta
-    :: MonadWalletDB ctx m
-    => CId Wal
+    :: (MonadIO m, HasConfiguration)
+    => WalletDB
+    -> CId Wal
     -> TxHistoryEntry
     -> m NoContent
-addHistoryTxMeta cWalId txhe = do
-    _ <- addHistoryTxsMeta cWalId . txHistoryListToMap . one $ txhe
+addHistoryTxMeta db cWalId txhe = do
+    addHistoryTxsMeta db cWalId . txHistoryListToMap . one $ txhe
     return NoContent
 
 -- This functions is helper to do @addHistoryTx@ for
 -- all txs from mempool as one Acidic transaction.
 addHistoryTxsMeta
-    :: MonadWalletDB ctx m
-    => CId Wal
-    -> Map TxId TxHistoryEntry
-    -> m NoContent
-addHistoryTxsMeta cWalId historyEntries = do
-    metas <- mapM toMeta historyEntries
-    addOnlyNewTxMetas cWalId metas
-    return NoContent
-=======
-addHistoryTx
-    :: MonadIO m
-    => WalletDB
-    -> CId Wal
-    -> TxHistoryEntry
-    -> m ()
-addHistoryTx db cWalId = addHistoryTxs db cWalId . txHistoryListToMap . one
-
--- This functions is helper to do @addHistoryTx@ for
--- all txs from mempool as one Acidic transaction.
-addHistoryTxs
-    :: MonadIO m
+    :: (MonadIO m, HasConfiguration)
     => WalletDB
     -> CId Wal
     -> Map TxId TxHistoryEntry
     -> m ()
-addHistoryTxs db cWalId historyEntries = do
+addHistoryTxsMeta db cWalId historyEntries = do
     metas <- mapM toMeta historyEntries
     addOnlyNewTxMetas db cWalId metas
->>>>>>> 9c3a58e3
   where
     toMeta THEntry {..} = CTxMeta <$> case _thTimestamp of
         Nothing -> liftIO getPOSIXTime
         Just ts -> pure $ timestampToPosix ts
 
 constructCTx
-<<<<<<< HEAD
-    :: (MonadThrow m, MonadWalletDBRead ctx m)
-    => CId Wal
-=======
     :: (MonadIO m, MonadThrow m)
     => WalletSnapshot
     -> CId Wal
->>>>>>> 9c3a58e3
     -> (CId Addr -> Bool)
     -> ChainDifficulty
     -> TxHistoryEntry
@@ -341,27 +226,14 @@
 getCurChainDifficulty :: MonadBlockchainInfo m => m ChainDifficulty
 getCurChainDifficulty = maybe localChainDifficulty pure =<< networkChainDifficulty
 
-<<<<<<< HEAD
 addPtxHistory
-    :: (WithLogger m, MonadWalletDBRead ctx m)
-    => CId Wal -> Map TxId TxHistoryEntry -> m (Map TxId TxHistoryEntry)
-addPtxHistory wid currentHistory = do
-    pendingTxs <- fromMaybe [] <$> getWalletPendingTxs wid
-=======
-updateTransaction :: MonadWalletWebMode m => AccountId -> CTxId -> CTxMeta -> m ()
-updateTransaction accId txId txMeta = do
-    db <- askWalletDB
-    setWalletTxMeta db (aiWId accId) txId txMeta
-
-addRecentPtxHistory
-    :: (WithLogger m, MonadIO m)
+    :: (MonadIO m, WithLogger m)
     => WalletSnapshot
     -> CId Wal
     -> Map TxId TxHistoryEntry
     -> m (Map TxId TxHistoryEntry)
-addRecentPtxHistory ws wid currentHistory = do
+addPtxHistory ws wid currentHistory = do
     let pendingTxs = fromMaybe [] (getWalletPendingTxs ws wid)
->>>>>>> 9c3a58e3
     let conditions = map _ptxCond pendingTxs
     -- show only actually pending transactions in logs
     logTxHistory "Pending" $ mapMaybe (preview _PtxApplying) conditions
